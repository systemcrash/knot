/*  Copyright (C) 2011 CZ.NIC Labs

    This program is free software: you can redistribute it and/or modify
    it under the terms of the GNU General Public License as published by
    the Free Software Foundation, either version 3 of the License, or
    (at your option) any later version.

    This program is distributed in the hope that it will be useful,
    but WITHOUT ANY WARRANTY; without even the implied warranty of
    MERCHANTABILITY or FITNESS FOR A PARTICULAR PURPOSE.  See the
    GNU General Public License for more details.

    You should have received a copy of the GNU General Public License
    along with this program.  If not, see <http://www.gnu.org/licenses/>.
 */

#include <config.h>
#include <stdlib.h>
#include <assert.h>
#include <stdio.h>

#include <urcu.h>

#include "common.h"
#include "zone/node.h"
#include "rrset.h"
#include "util/error.h"
#include "common/skip-list.h"
#include "common/tree.h"
#include "util/debug.h"

/*----------------------------------------------------------------------------*/
/* Non-API functions                                                          */
/*----------------------------------------------------------------------------*/
/*!
 * \brief Returns the delegation point flag
 *
 * \param flags Flags to retrieve the flag from.
 *
 * \return A byte with only the delegation point flag set if it was set in
 *         \a flags.
 */
static inline uint8_t knot_node_flags_get_deleg(uint8_t flags)
{
	return flags & KNOT_NODE_FLAGS_DELEG;
}

/*----------------------------------------------------------------------------*/
/*!
 * \brief Sets the delegation point flag.
 *
 * \param flags Flags to set the flag in.
 */
static inline void knot_node_flags_set_deleg(uint8_t *flags)
{
	*flags |= KNOT_NODE_FLAGS_DELEG;
}

/*----------------------------------------------------------------------------*/
/*!
 * \brief Returns the non-authoritative node flag
 *
 * \param flags Flags to retrieve the flag from.
 *
 * \return A byte with only the non-authoritative node flag set if it was set in
 *         \a flags.
 */
static inline uint8_t knot_node_flags_get_nonauth(uint8_t flags)
{
	return flags & KNOT_NODE_FLAGS_NONAUTH;
}

/*----------------------------------------------------------------------------*/
/*!
 * \brief Sets the non-authoritative node flag.
 *
 * \param flags Flags to set the flag in.
 */
static inline void knot_node_flags_set_nonauth(uint8_t *flags)
{
	*flags |= KNOT_NODE_FLAGS_NONAUTH;
}

/*----------------------------------------------------------------------------*/
/*!
 * \brief Returns the old node flag
 *
 * \param flags Flags to retrieve the flag from.
 *
 * \return A byte with only the old node flag set if it was set in \a flags.
 */
static inline uint8_t knot_node_flags_get_old(uint8_t flags)
{
	return flags & KNOT_NODE_FLAGS_OLD;
}

/*----------------------------------------------------------------------------*/
/*!
 * \brief Sets the old node flag.
 *
 * \param flags Flags to set the flag in.
 */
static inline void knot_node_flags_set_new(uint8_t *flags)
{
	*flags |= KNOT_NODE_FLAGS_NEW;
}

/*----------------------------------------------------------------------------*/
/*!
 * \brief Returns the new node flag
 *
 * \param flags Flags to retrieve the flag from.
 *
 * \return A byte with only the new node flag set if it was set in \a flags.
 */
static inline uint8_t knot_node_flags_get_new(uint8_t flags)
{
	return flags & KNOT_NODE_FLAGS_NEW;
}

/*----------------------------------------------------------------------------*/
/*!
 * \brief Sets the new node flag.
 *
 * \param flags Flags to set the flag in.
 */
static inline void knot_node_flags_set_old(uint8_t *flags)
{
	*flags |= KNOT_NODE_FLAGS_OLD;
}

/*----------------------------------------------------------------------------*/

static inline void knot_node_flags_clear_new(uint8_t *flags)
{
	*flags &= ~KNOT_NODE_FLAGS_NEW;
}

/*----------------------------------------------------------------------------*/

static inline void knot_node_flags_clear_old(uint8_t *flags)
{
	*flags &= ~KNOT_NODE_FLAGS_OLD;
}

/*----------------------------------------------------------------------------*/
/*!
 * \brief Compares the two keys as RR types.
 *
 * \note This function may be used in data structures requiring generic
 *       comparation function.
 *
 * \param key1 First RR type.
 * \param key2 Second RR type.
 *
 * \retval 0 if \a key1 is equal to \a key2.
 * \retval < 0 if \a key1 is lower than \a key2.
 * \retval > 0 if \a key1 is higher than \a key2.
 */
static int compare_rrset_types(void *rr1, void *rr2)
{
	knot_rrset_t *rrset1 = (knot_rrset_t *)rr1;
	knot_rrset_t *rrset2 = (knot_rrset_t *)rr2;
	return ((rrset1->type > rrset2->type) ? 1 :
	        (rrset1->type == rrset2->type) ? 0 : -1);
}

/*----------------------------------------------------------------------------*/

static int knot_node_zone_gen_is_new(const knot_node_t *node)
{
	assert(node->zone != NULL);
	knot_zone_contents_t *cont = rcu_dereference(node->zone->contents);
	assert(cont != NULL);
	return knot_zone_contents_gen_is_new(cont);
}

/*----------------------------------------------------------------------------*/

static int knot_node_zone_gen_is_old(const knot_node_t *node)
{
	assert(node->zone != NULL);
	knot_zone_contents_t *cont = rcu_dereference(node->zone->contents);
	assert(cont != NULL);
	return knot_zone_contents_gen_is_old(cont);
}

/*----------------------------------------------------------------------------*/
/* API functions                                                              */
/*----------------------------------------------------------------------------*/

knot_node_t *knot_node_new(knot_dname_t *owner, knot_node_t *parent,
                               uint8_t flags)
{
	knot_node_t *ret = (knot_node_t *)calloc(1, sizeof(knot_node_t));
	if (ret == NULL) {
		ERR_ALLOC_FAILED;
		return NULL;
	}

	/* Store reference to owner. */
	knot_dname_retain(owner);
	ret->owner = owner;
	knot_node_set_parent(ret, parent);
	ret->rrset_tree = gen_tree_new(compare_rrset_types);
	ret->flags = flags;
	
	assert(ret->children == 0);

	return ret;
}

/*----------------------------------------------------------------------------*/

int knot_node_add_rrset(knot_node_t *node, knot_rrset_t *rrset,
                          int merge)
{
	int ret = 0;

	if ((ret = (gen_tree_add(node->rrset_tree, rrset,
<<<<<<< HEAD
	                         (merge) ? knot_rrset_merge : NULL))) != 0) {
		dbg_node("Failed to add rrset to node->rrset_tree.\n");
=======
	                         (merge) ? knot_rrset_merge : NULL))) < 0) {
		debug_knot_node("Failed to add rrset to node->rrset_tree.\n");
>>>>>>> fa9bbac6
		return KNOT_ERROR;
	}

	if (ret >= 0) {
		node->rrset_count += (ret > 0 ? 0 : 1);
		return ret;
	} else {
		return KNOT_ERROR;
	}
}

/*----------------------------------------------------------------------------*/

const knot_rrset_t *knot_node_rrset(const knot_node_t *node,
                                        uint16_t type)
{
	assert(node != NULL);
	assert(node->rrset_tree != NULL);
	knot_rrset_t rrset;
	rrset.type = type;
	return (const knot_rrset_t *)gen_tree_find(node->rrset_tree, &rrset);
}

/*----------------------------------------------------------------------------*/

knot_rrset_t *knot_node_get_rrset(knot_node_t *node, uint16_t type)
{
	knot_rrset_t rrset;
	rrset.type = type;
	return (knot_rrset_t *)gen_tree_find(node->rrset_tree, &rrset);
}

/*----------------------------------------------------------------------------*/

knot_rrset_t *knot_node_remove_rrset(knot_node_t *node, uint16_t type)
{
	knot_rrset_t dummy_rrset;
	dummy_rrset.type = type;
	knot_rrset_t *rrset =
		(knot_rrset_t *)gen_tree_find(node->rrset_tree, &dummy_rrset);
	if (rrset != NULL) {
		gen_tree_remove(node->rrset_tree, rrset);
		node->rrset_count--;
	}
	return rrset;
}

/*----------------------------------------------------------------------------*/

void knot_node_remove_all_rrsets(knot_node_t *node)
{
	// remove RRSets but do not delete them
	gen_tree_clear(node->rrset_tree);
	node->rrset_count = 0;

}

/*----------------------------------------------------------------------------*/

short knot_node_rrset_count(const knot_node_t *node)
{
	return node->rrset_count;
}

/*----------------------------------------------------------------------------*/

struct knot_node_save_rrset_arg {
	knot_rrset_t **array;
	size_t count;
};

static void save_rrset_to_array(void *node, void *data)
{
	knot_rrset_t *rrset = (knot_rrset_t *)node;
<<<<<<< HEAD
//	printf("%p\n", rrset);
//	dbg_node("Returning rrset from tree: %s\n",
//	                  knot_dname_to_str(rrset->owner));
=======
>>>>>>> fa9bbac6
	struct knot_node_save_rrset_arg *args =
		(struct knot_node_save_rrset_arg *)data;
	args->array[args->count++] = rrset;
}

knot_rrset_t **knot_node_get_rrsets(const knot_node_t *node)
{
//	knot_node_dump(node, 1);
	if (node->rrset_count == 0) {
		return NULL;
	}
	knot_rrset_t **rrsets = (knot_rrset_t **)malloc(
		node->rrset_count * sizeof(knot_rrset_t *));
	CHECK_ALLOC_LOG(rrsets, NULL);
	struct knot_node_save_rrset_arg args;
	args.array = rrsets;
	args.count = 0;

//	printf("using tree: %p (should have %d rrsets) %s\n",
//	       node->rrset_tree, node->rrset_count,
//	       knot_dname_to_str(node->owner));

	gen_tree_apply_inorder(node->rrset_tree, save_rrset_to_array,
	                       &args);

//	printf("has rrsets: %zu\n", args.count);

	assert(args.count == node->rrset_count);

//	printf("Returning %d RRSets.\n", i);

	return rrsets;
}

/*----------------------------------------------------------------------------*/

const knot_rrset_t **knot_node_rrsets(const knot_node_t *node)
{
	//knot_node_dump((knot_node_t *)node, (void*)1);
//	printf("RRset count: %u\n", node->rrset_count);
	if (node->rrset_count == 0) {
		return NULL;
	}
	
	knot_rrset_t **rrsets = (knot_rrset_t **)malloc(
		node->rrset_count * sizeof(knot_rrset_t *));
//	printf("RRsets pointer: %p\n", rrsets);
	CHECK_ALLOC_LOG(rrsets, NULL);
	struct knot_node_save_rrset_arg args;
	args.array = rrsets;
	args.count = 0;

//	printf("using tree: %p (should have %d rrsets)\n",
//	       node->rrset_tree, node->rrset_count);


	gen_tree_apply_inorder(node->rrset_tree, save_rrset_to_array,
	                       &args);

//	printf("owner: %s\n",
//	       knot_dname_to_str(node->owner));
//	printf("has rrsets: %zu\n", args.count);
	assert(args.count == node->rrset_count);
	assert(args.count);


	//printf("Returning %d RRSets.\n", i);

//	printf("RRsets pointer: %p\n", rrsets);
	return (const knot_rrset_t **)rrsets;

}

/*----------------------------------------------------------------------------*/

const knot_node_t *knot_node_parent(const knot_node_t *node, 
                                        int check_version)
{
//	assert(!check_version
//	       || (node->zone != NULL && node->zone->contents != NULL));
	
	knot_node_t *parent = node->parent;
	
	if (check_version && node->zone != NULL) {
		int new_gen = knot_node_zone_gen_is_new(node);
//		short ver = knot_node_zone_generation(node);
	
		/*! \todo Remove, this will not be true during the reference
		 *        fixing.
		 */
//		assert(new_gen || parent == NULL
//		       || !knot_node_is_new(parent));

		if (new_gen && parent != NULL) {
			// we want the new node
			assert(node->parent->new_node != NULL);
			parent = parent->new_node;
		}
	}
	
	return parent;
}

/*----------------------------------------------------------------------------*/

void knot_node_set_parent(knot_node_t *node, knot_node_t *parent)
{
	// decrease number of children of previous parent
	if (node->parent != NULL) {
		--parent->children;
	}
	// set the parent
	node->parent = parent;
	
	// increase the count of children of the new parent
	if (parent != NULL) {
		++parent->children;
	}
}

/*----------------------------------------------------------------------------*/

unsigned int knot_node_children(const knot_node_t *node)
{
	return node->children;
}

/*----------------------------------------------------------------------------*/

const knot_node_t *knot_node_previous(const knot_node_t *node, 
                                          int check_version)
{
	return knot_node_get_previous(node, check_version);
}

/*----------------------------------------------------------------------------*/

knot_node_t *knot_node_get_previous(const knot_node_t *node, 
                                        int check_version)
{
//	fprintf(stderr, "node: %s zone: %p\n", knot_dname_to_str(node->owner),
//	       node->zone);
	assert(!check_version
	       || (node->zone != NULL && node->zone->contents != NULL));
	
	knot_node_t *prev = node->prev;
	
	if (check_version && prev != NULL) {
		int new_gen = knot_node_zone_gen_is_new(node);
		int old_gen = knot_node_zone_gen_is_old(node);
//		short ver = knot_node_zone_generation(node);
		
		if (old_gen) {  // we want old node
			while (knot_node_is_new(prev)) {
				prev = prev->prev;
			}
			assert(!knot_node_is_new(prev));
		} else if (new_gen) {  // we want new node
			while (knot_node_is_old(prev)) {
				if (prev->new_node) {
					prev = prev->new_node;
				} else {
					prev = prev;
				}
			}
			assert(knot_node_is_new(prev));
		}
	}
	
	return prev;
}

/*----------------------------------------------------------------------------*/

void knot_node_set_previous(knot_node_t *node, knot_node_t *prev)
{
	node->prev = prev;
	if (prev != NULL) {
		// set the prev pointer of the next node to the given node
		if (prev->next != NULL) {
			assert(prev->next->prev == prev);
			prev->next->prev = node;
		}
		node->next = prev->next;
		prev->next = node;
	}
}

/*----------------------------------------------------------------------------*/

const knot_node_t *knot_node_nsec3_node(const knot_node_t *node, 
                                            int check_version)
{
	knot_node_t *nsec3_node = node->nsec3_node;
	if (nsec3_node == NULL) {
		return NULL;
	}
	
	if (check_version) {
		int new_gen = knot_node_zone_gen_is_new(node);
		int old_gen = knot_node_zone_gen_is_old(node);
//		short ver = knot_node_zone_generation(node);
		assert(new_gen || !knot_node_is_new(nsec3_node));
		if (old_gen && knot_node_is_new(nsec3_node)) {
			return NULL;
		} else if (new_gen && knot_node_is_old(nsec3_node)) {
			nsec3_node = nsec3_node->new_node;
		}
	}
	
	return nsec3_node;
}

/*----------------------------------------------------------------------------*/

void knot_node_set_nsec3_node(knot_node_t *node, knot_node_t *nsec3_node)
{
	node->nsec3_node = nsec3_node;
	if (nsec3_node != NULL) {
		nsec3_node->nsec3_referer = node;
	}
}

/*----------------------------------------------------------------------------*/

const knot_dname_t *knot_node_owner(const knot_node_t *node)
{
	return node->owner;
}

/*----------------------------------------------------------------------------*/

knot_dname_t *knot_node_get_owner(const knot_node_t *node)
{
	return node->owner;
}

/*----------------------------------------------------------------------------*/

void knot_node_set_owner(knot_node_t *node, knot_dname_t* owner)
{
	if (node) {
		/* Retain new owner and release old owner. */
		knot_dname_retain(owner);
		knot_dname_release(node->owner);
		node->owner = owner;
	}
}

/*----------------------------------------------------------------------------*/

const knot_node_t *knot_node_wildcard_child(const knot_node_t *node, 
                                                int check_version)
{
	knot_node_t *w = node->wildcard_child;
	
	if (check_version && w != 0) {
		int new_gen = knot_node_zone_gen_is_new(node);
		int old_gen = knot_node_zone_gen_is_old(node);
//		short ver = knot_node_zone_generation(node);

		if (old_gen && knot_node_is_new(w)) {
			return NULL;
		} else if (new_gen && knot_node_is_old(w)) {
			assert(w->new_node != NULL);
			w = w->new_node;
		}
	}
	
	return w;
}

/*----------------------------------------------------------------------------*/

void knot_node_set_wildcard_child(knot_node_t *node,
                                    knot_node_t *wildcard_child)
{
	node->wildcard_child = wildcard_child;
//	assert(wildcard_child->parent == node);
}

/*----------------------------------------------------------------------------*/

const knot_node_t *knot_node_current(const knot_node_t *node)
{
	if (node == NULL || node->zone == NULL
	    || knot_zone_contents(node->zone) == NULL) {
		return node;
	}

	int new_gen = knot_node_zone_gen_is_new(node);
	int old_gen = knot_node_zone_gen_is_old(node);
//	short ver = knot_node_zone_generation(node);

	if (old_gen && knot_node_is_new(node)) {
		return NULL;
	} else if (new_gen && knot_node_is_old(node)) {
		assert(node->new_node != NULL);
		return node->new_node;
	}
	return node;
}

/*----------------------------------------------------------------------------*/

knot_node_t *knot_node_get_current(knot_node_t *node)
{
	if (node == NULL || node->zone == NULL
	    || knot_zone_contents(node->zone) == NULL) {
		return node;
	}

	int new_gen = knot_node_zone_gen_is_new(node);
	int old_gen = knot_node_zone_gen_is_old(node);
//	short ver = knot_node_zone_generation(node);

	if (old_gen && knot_node_is_new(node)) {
		return NULL;
	} else if (new_gen && knot_node_is_old(node)) {
		assert(node->new_node != NULL);
		return node->new_node;
	}
	
	assert((old_gen && knot_node_is_old(node))
	       || (new_gen && knot_node_is_new(node))
	       || (!old_gen && !new_gen));
	
	return node;
}

/*----------------------------------------------------------------------------*/

const knot_node_t *knot_node_new_node(const knot_node_t *node)
{
	return node->new_node;
}

/*----------------------------------------------------------------------------*/

knot_node_t *knot_node_get_new_node(const knot_node_t *node)
{
	return node->new_node;
}

/*----------------------------------------------------------------------------*/

void knot_node_set_new_node(knot_node_t *node,
                              knot_node_t *new_node)
{
	node->new_node = new_node;
}

/*----------------------------------------------------------------------------*/

void knot_node_set_zone(knot_node_t *node, knot_zone_t *zone)
{
	node->zone = zone;
}

/*----------------------------------------------------------------------------*/

void knot_node_update_ref(knot_node_t **ref)
{
	if (*ref != NULL && knot_node_is_old(*ref)) {
		*ref = (*ref)->new_node;
	}
}

/*----------------------------------------------------------------------------*/

void knot_node_update_refs(knot_node_t *node)
{
	// reference to previous node
	knot_node_update_ref(&node->prev);
//	if (node->prev && knot_node_is_old(node->prev)) {
//		assert(node->prev->new_node != NULL);
//		node->prev = node->prev->new_node;
//	}

	// reference to next node
	knot_node_update_ref(&node->next);
//	if (node->next && knot_node_is_old(node->next)) {
//		assert(node->next->new_node != NULL);
//		node->next = node->next->new_node;
//	}

	// reference to parent
//	if (node->parent && knot_node_is_old(node->parent)) {
//		assert(node->parent->new_node != NULL);
//		// do not use the API function to set parent, so that children count
//		// is not changed
//		//knot_node_set_parent(node, node->parent->new_node);
//		node->parent = node->parent->new_node;
//	}
	knot_node_update_ref(&node->parent);

	// reference to wildcard child
	knot_node_update_ref(&node->wildcard_child);
//	if (node->wildcard_child && knot_node_is_old(node->wildcard_child)) {
//		assert(node->wildcard_child->new_node != NULL);
//		node->wildcard_child = node->wildcard_child->new_node;
//	}

	// reference to NSEC3 node
	knot_node_update_ref(&node->nsec3_node);
//	if (node->nsec3_node && knot_node_is_old(node->nsec3_node)) {
//		assert(node->nsec3_node->new_node != NULL);
//		node->nsec3_node = node->nsec3_node->new_node;
//	}

	// reference to NSEC3 referrer
	knot_node_update_ref(&node->nsec3_referer);
//	if (node->nsec3_referer && knot_node_is_old(node->nsec3_referer)) {
//		assert(node->nsec3_referer->new_node != NULL);
//		node->nsec3_referer = node->nsec3_referer->new_node;
//	}
}

/*----------------------------------------------------------------------------*/

void knot_node_set_deleg_point(knot_node_t *node)
{
	knot_node_flags_set_deleg(&node->flags);
}

/*----------------------------------------------------------------------------*/

int knot_node_is_deleg_point(const knot_node_t *node)
{
	return knot_node_flags_get_deleg(node->flags);
}

/*----------------------------------------------------------------------------*/

void knot_node_set_non_auth(knot_node_t *node)
{
	knot_node_flags_set_nonauth(&node->flags);
}

/*----------------------------------------------------------------------------*/

int knot_node_is_non_auth(const knot_node_t *node)
{
	return knot_node_flags_get_nonauth(node->flags);
}

/*----------------------------------------------------------------------------*/

int knot_node_is_auth(const knot_node_t *node)
{
	return (node->flags == 0);
}

/*----------------------------------------------------------------------------*/

int knot_node_is_new(const knot_node_t *node)
{
	return knot_node_flags_get_new(node->flags);
}

/*----------------------------------------------------------------------------*/

int knot_node_is_old(const knot_node_t *node)
{
	return knot_node_flags_get_old(node->flags);
}

/*----------------------------------------------------------------------------*/

void knot_node_set_new(knot_node_t *node)
{
	knot_node_flags_set_new(&node->flags);
}

/*----------------------------------------------------------------------------*/

void knot_node_set_old(knot_node_t *node)
{
	knot_node_flags_set_old(&node->flags);
}

/*----------------------------------------------------------------------------*/

void knot_node_clear_new(knot_node_t *node)
{
	knot_node_flags_clear_new(&node->flags);
}

/*----------------------------------------------------------------------------*/

void knot_node_clear_old(knot_node_t *node)
{
	knot_node_flags_clear_old(&node->flags);
}

/*----------------------------------------------------------------------------*/

static void knot_node_free_rrsets_from_tree(void *item, void *data)
{
	if (item == NULL) {
		return;
	}
	
	knot_rrset_t *rrset = (knot_rrset_t *)(item);
	knot_rrset_deep_free(&rrset, 0, 1, *((int *)data));
}

/*----------------------------------------------------------------------------*/

void knot_node_free_rrsets(knot_node_t *node, int free_rdata_dnames)
{
//	knot_rrset_t **rrsets = knot_node_get_rrsets(node);
//	for (int i = 0; i < node->rrset_count; i++) {
//		knot_rrset_deep_free(&(rrsets[i]), 0, 1, free_rdata_dnames);
//	}
	
//	free(rrsets);

	char *name = knot_dname_to_str(node->owner);
	free(name);

	gen_tree_destroy(&node->rrset_tree, knot_node_free_rrsets_from_tree, 
	                 (void *)&free_rdata_dnames);
}

/*----------------------------------------------------------------------------*/

void knot_node_free(knot_node_t **node, int free_owner, int fix_refs)
{
	if (node == NULL || *node == NULL) {
		return;
	}
<<<<<<< HEAD
	
	dbg_node("Freeing node.\n");
=======

	debug_knot_node("Freeing node.\n");
>>>>>>> fa9bbac6
	if ((*node)->rrset_tree != NULL) {
		dbg_node("Freeing RRSets.\n");
		gen_tree_destroy(&(*node)->rrset_tree, NULL, NULL);
	}

	/*! \todo Always release owner? */
	//if (free_owner) {
		dbg_node("Releasing owner.\n");
		knot_dname_release((*node)->owner);
	//}

	// check nodes referencing this node and fix the references

	if (fix_refs) {
		// previous node
		dbg_node("Checking previous.\n");
		if ((*node)->prev && (*node)->prev->next == (*node)) {
			(*node)->prev->next = (*node)->next;
		}

		dbg_node("Checking next.\n");
		if ((*node)->next && (*node)->next->prev == (*node)) {
			(*node)->next->prev = (*node)->prev;
		}

		// NSEC3 node
		dbg_node("Checking NSEC3.\n");
		if ((*node)->nsec3_node
		    && (*node)->nsec3_node->nsec3_referer == (*node)) {
			(*node)->nsec3_node->nsec3_referer = NULL;
		}

		dbg_node("Checking NSEC3 ref.\n");
		if ((*node)->nsec3_referer
		    && (*node)->nsec3_referer->nsec3_node == (*node)) {
			(*node)->nsec3_referer->nsec3_node = NULL;
		}

		// wildcard child node
		dbg_node("Checking parent's wildcard child.\n");
		if ((*node)->parent
		    && (*node)->parent->wildcard_child == (*node)) {
			(*node)->parent->wildcard_child = NULL;
		}
		
		// fix parent's children count
		if ((*node)->parent) {
			--(*node)->parent->children;
		}
	}

	free(*node);
	*node = NULL;

	dbg_node("Done.\n");
}

/*----------------------------------------------------------------------------*/

int knot_node_compare(knot_node_t *node1, knot_node_t *node2)
{
	return knot_dname_compare(node1->owner, node2->owner);
}

/*----------------------------------------------------------------------------*/

int knot_node_shallow_copy(const knot_node_t *from, knot_node_t **to)
{
	// create new node
	*to = knot_node_new(from->owner, from->parent, from->flags);
	if (*to == NULL) {
		return KNOT_ENOMEM;
	}

	/* Free old rrset_tree, as it will be replaced by shallow copy. */
	gen_tree_destroy(&(*to)->rrset_tree, 0, 0);

	// copy references	
	// do not use the API function to set parent, so that children count 
	// is not changed
	memcpy(*to, from, sizeof(knot_node_t));

	// copy RRSets
	// copy the skip list with the old references
	// XXX XXX XXX
	(*to)->rrset_tree = gen_tree_shallow_copy(from->rrset_tree);
//	assert((*to)->rrset_tree != from->rrset_tree);
//	(*to)->rrsets = skip_copy_list(from->rrsets);
	if ((*to)->rrset_tree == NULL) {
		free(*to);
		*to = NULL;
		return KNOT_ENOMEM;
	}

//	printf("Shallow copying node %p to %p w owner %s\n",
//	       from, *to, knot_dname_to_str(from->owner));
	return KNOT_EOK;
}<|MERGE_RESOLUTION|>--- conflicted
+++ resolved
@@ -218,13 +218,8 @@
 	int ret = 0;
 
 	if ((ret = (gen_tree_add(node->rrset_tree, rrset,
-<<<<<<< HEAD
 	                         (merge) ? knot_rrset_merge : NULL))) != 0) {
 		dbg_node("Failed to add rrset to node->rrset_tree.\n");
-=======
-	                         (merge) ? knot_rrset_merge : NULL))) < 0) {
-		debug_knot_node("Failed to add rrset to node->rrset_tree.\n");
->>>>>>> fa9bbac6
 		return KNOT_ERROR;
 	}
 
@@ -299,12 +294,9 @@
 static void save_rrset_to_array(void *node, void *data)
 {
 	knot_rrset_t *rrset = (knot_rrset_t *)node;
-<<<<<<< HEAD
 //	printf("%p\n", rrset);
 //	dbg_node("Returning rrset from tree: %s\n",
 //	                  knot_dname_to_str(rrset->owner));
-=======
->>>>>>> fa9bbac6
 	struct knot_node_save_rrset_arg *args =
 		(struct knot_node_save_rrset_arg *)data;
 	args->array[args->count++] = rrset;
@@ -837,13 +829,8 @@
 	if (node == NULL || *node == NULL) {
 		return;
 	}
-<<<<<<< HEAD
 	
 	dbg_node("Freeing node.\n");
-=======
-
-	debug_knot_node("Freeing node.\n");
->>>>>>> fa9bbac6
 	if ((*node)->rrset_tree != NULL) {
 		dbg_node("Freeing RRSets.\n");
 		gen_tree_destroy(&(*node)->rrset_tree, NULL, NULL);
