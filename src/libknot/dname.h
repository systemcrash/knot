--- conflicted
+++ resolved
@@ -32,14 +32,9 @@
 #include <stdio.h>
 #include <stdbool.h>
 
-<<<<<<< HEAD
+#include "libknot/consts.h"
+
 #define KNOT_DNAME_MAX_LENGTH 255
-
-struct knot_node;
-=======
-#include "libknot/consts.h"
->>>>>>> fd350ea1
-
 typedef uint8_t knot_dname_t;
 
 /*!
