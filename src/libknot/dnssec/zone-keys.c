/*  Copyright (C) 2011 CZ.NIC, z.s.p.o. <knot-dns@labs.nic.cz>

    This program is free software: you can redistribute it and/or modify
    it under the terms of the GNU General Public License as published by
    the Free Software Foundation, either version 3 of the License, or
    (at your option) any later version.

    This program is distributed in the hope that it will be useful,
    but WITHOUT ANY WARRANTY; without even the implied warranty of
    MERCHANTABILITY or FITNESS FOR A PARTICULAR PURPOSE.  See the
    GNU General Public License for more details.

    You should have received a copy of the GNU General Public License
    along with this program.  If not, see <http://www.gnu.org/licenses/>.
 */

#include <config.h>
#include <assert.h>
#include <dirent.h>
#include <stdbool.h>
#include <inttypes.h>
#include "common/errcode.h"
#include "libknot/dname.h"
#include "libknot/consts.h"
#include "libknot/dnssec/nsec3.h"
#include "libknot/dnssec/sign.h"
#include "libknot/dnssec/zone-keys.h"
#include "libknot/rdata.h"
#include "libknot/util/debug.h"

/*!
 * \brief Free DNSSEC signing context for each key.
 */
static void free_sign_contexts(knot_zone_keys_t *keys)
{
	assert(keys);

	for (int i = 0; i < keys->count; i++) {
		knot_dnssec_sign_free(keys->keys[i].context);
		keys->keys[i].context = NULL;
	}
}


/*!
 * \brief Initialize DNSSEC signing context for each key.
 */
static int init_sign_contexts(knot_zone_keys_t *keys)
{
	assert(keys);

	for (int i = 0; i < keys->count; i++) {
		knot_zone_key_t *key = &keys->keys[i];
		key->context = knot_dnssec_sign_init(&key->dnssec_key);
		if (key->context == NULL) {
			free_sign_contexts(keys);
			return KNOT_ENOMEM;
		}
	}

	return KNOT_EOK;
}

/*!
 * \brief Get zone key by a keytag.
 */
const knot_zone_key_t *knot_get_zone_key(const knot_zone_keys_t *keys,
                                         uint16_t keytag)
{
	if (!keys) {
		return NULL;
	}

	const knot_zone_key_t *result = NULL;

	for (int i = 0; i < keys->count; i++) {
		const knot_zone_key_t *key = &keys->keys[i];
		if (key->dnssec_key.keytag == keytag) {
			result = key;
			break;
		}
	}

	return result;
}

/*!
 * \brief Get key feature flags from key parameters.
 */
static void set_zone_key_flags(const knot_key_params_t *params,
                               knot_zone_key_t *key)
{
	assert(params);
	assert(key);

	uint32_t now = time(NULL);

	uint32_t next_event = UINT32_MAX;
	uint32_t timestamps[4] = {
		params->time_publish,
		params->time_activate,
		params->time_inactive,
		params->time_delete
	};

	for (int i = 0; i < 4; i++) {
		uint32_t ts = timestamps[i];
		if (ts != 0 && now <= ts && ts < next_event) {
			next_event = ts;
		}
	}

	key->next_event = next_event;

	key->is_ksk = params->flags & KNOT_RDATA_DNSKEY_FLAG_KSK;

	key->is_active = params->time_activate <= now &&
	                 (params->time_inactive == 0 || now <= params->time_inactive);

	key->is_public = params->time_publish <= now &&
	                 (params->time_delete == 0 || now <= params->time_delete);
}

/*!
 * \brief Check if key should be already removed from the zone.
 */
static bool was_removed(const knot_key_params_t *params)
{
	assert(params);

	time_t now = time(NULL);

	return params->time_delete != 0 && now > params->time_delete;
}

/*!
 * \brief Load zone keys from a key directory.
 *
 * \todo Maybe use dynamic list instead of fixed size array.
 */
int knot_load_zone_keys(const char *keydir_name, const knot_dname_t *zone_name,
                        bool nsec3_enabled, knot_zone_keys_t *keys)
{
	if (!keydir_name || !zone_name || !keys) {
		return KNOT_EINVAL;
	}

	DIR *keydir = opendir(keydir_name);
	if (!keydir) {
		return KNOT_DNSSEC_ENOKEYDIR;
	}

	char *zname = knot_dname_to_str(zone_name);
	char *msgpref = sprintf_alloc("DNSSEC: Zone %s -", zname);
	free(zname);
	if (msgpref == NULL) {
		closedir(keydir);
		return KNOT_ENOMEM;
	}

	struct dirent entry_buf = { 0 };
	struct dirent *entry = NULL;
	while (keys->count < KNOT_MAX_ZONE_KEYS &&
	       readdir_r(keydir, &entry_buf, &entry) == 0 &&
	       entry != NULL) {

		char *suffix = strrchr(entry->d_name, '.');
		if (!suffix) {
			continue;
		}

		if (strcmp(suffix, ".private") != 0) {
			continue;
		}

		size_t path_len = strlen(keydir_name) + 1 + strlen(entry->d_name);
		char *path = malloc((path_len + 1) * sizeof(char));
		if (!path) {
			ERR_ALLOC_FAILED;
			closedir(keydir);
			free(msgpref);
			return KNOT_ENOMEM;
		}

		int written = snprintf(path, path_len + 1, "%s/%s",
		                       keydir_name, entry->d_name);
		UNUSED(written);
		assert(written == path_len);

		dbg_dnssec_detail("loading key '%s'\n", path);

		knot_key_params_t params = { 0 };
		int result = knot_load_key_params(path, &params);
		free(path);

		if (result != KNOT_EOK) {
			log_zone_warning("DNSSEC: Failed to load key %s: %s\n",
			                  entry->d_name, knot_strerror(result));
			knot_free_key_params(&params);
			continue;
		}

		if (!knot_dname_is_equal(zone_name, params.name)) {
			dbg_dnssec_detail("skipping key, different zone name\n");
			knot_free_key_params(&params);
			continue;
		}

		if (knot_get_key_type(&params) != KNOT_KEY_DNSSEC) {
			dbg_dnssec_detail("skipping key, different purpose\n");
			knot_free_key_params(&params);
			continue;
		}

		knot_zone_key_t key;
		memset(&key, '\0', sizeof(key));
		set_zone_key_flags(&params, &key);

		dbg_dnssec_detail("next key event %" PRIu32 "\n", key.next_event);

		if (!key.is_active && !key.is_public && !was_removed(&params)) {
			log_zone_notice("%s Ignoring key %d (%s): "
			                "%s, %s.\n", msgpref, params.keytag,
			                entry->d_name,
			                key.is_active ? "active" : "inactive",
			                key.is_public ? "public" : "not-public");
			knot_free_key_params(&params);
			continue;
		}

		if (!knot_dnssec_algorithm_is_zonesign(params.algorithm,
		                                       nsec3_enabled)
		) {
			log_zone_notice("%s Ignoring key %d (%s): unknown "
<<<<<<< HEAD
			                "algorithm or non-NSEC3 algrorithm when"
			                " NSEC is requested.\n", msgpref,
=======
			                "algorithm or non-NSEC3 algorithm when"
			                " NSEC3 is requested.\n", msgpref,
>>>>>>> 459517ce
			                params.keytag, entry->d_name);
			knot_free_key_params(&params);
			continue;
		}

		if (knot_get_zone_key(keys, params.keytag) != NULL) {
			log_zone_notice("%s Ignoring key %d (%s): duplicate "
			                "keytag.\n", msgpref, params.keytag,
			                entry->d_name);
			knot_free_key_params(&params);
			continue;
		}

		result = knot_dnssec_key_from_params(&params, &key.dnssec_key);
		if (result != KNOT_EOK) {
			log_zone_error("%s Failed to process key %d (%s): %s\n",
			               msgpref, params.keytag, entry->d_name,
			               knot_strerror(result));
			knot_free_key_params(&params);
			continue;
		}

		log_zone_info("%s - Key is valid, tag %d, file %s, %s, %s, %s\n",
		              msgpref, params.keytag, entry->d_name,
		              key.is_ksk ? "KSK" : "ZSK",
		              key.is_active ? "active" : "inactive",
		              key.is_public ? "public" : "not-public");

		keys->keys[keys->count] = key;
		keys->count += 1;

		knot_free_key_params(&params);
	}

	closedir(keydir);

	if (keys->count == 0) {
		free(msgpref);
		return KNOT_DNSSEC_ENOKEY;
	} else if (keys->count == KNOT_MAX_ZONE_KEYS) {
		log_zone_notice("%s - Reached maximum count of keys.\n",
		                msgpref);
	}
	free(msgpref);

	int result = init_sign_contexts(keys);
	if (result != KNOT_EOK) {
		knot_free_zone_keys(keys);
		return result;
	}

	return KNOT_EOK;
}

/*!
 * \brief Free structure with zone keys and associated DNSSEC contexts.
 */
void knot_free_zone_keys(knot_zone_keys_t *keys)
{
	if (!keys) {
		return;
	}

	free_sign_contexts(keys);

	for (int i = 0; i < keys->count; i++) {
		knot_dnssec_key_free(&keys->keys[i].dnssec_key);
	}

	memset(keys, '\0', sizeof(*keys));
}

/*!
 * \brief Get timestamp of next key event.
 */
uint32_t knot_get_next_zone_key_event(const knot_zone_keys_t *keys)
{
	uint32_t result = UINT32_MAX;

	for (int i = 0; i < keys->count; i++) {
		result = MIN(result, keys->keys[i].next_event);
	}

	return result;
}<|MERGE_RESOLUTION|>--- conflicted
+++ resolved
@@ -232,13 +232,8 @@
 		                                       nsec3_enabled)
 		) {
 			log_zone_notice("%s Ignoring key %d (%s): unknown "
-<<<<<<< HEAD
-			                "algorithm or non-NSEC3 algrorithm when"
-			                " NSEC is requested.\n", msgpref,
-=======
 			                "algorithm or non-NSEC3 algorithm when"
 			                " NSEC3 is requested.\n", msgpref,
->>>>>>> 459517ce
 			                params.keytag, entry->d_name);
 			knot_free_key_params(&params);
 			continue;
