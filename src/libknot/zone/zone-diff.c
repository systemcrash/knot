/*  Copyright (C) 2011 CZ.NIC, z.s.p.o. <knot-dns@labs.nic.cz>

    This program is free software: you can redistribute it and/or modify
    it under the terms of the GNU General Public License as published by
    the Free Software Foundation, either version 3 of the License, or
    (at your option) any later version.

    This program is distributed in the hope that it will be useful,
    but WITHOUT ANY WARRANTY; without even the implied warranty of
    MERCHANTABILITY or FITNESS FOR A PARTICULAR PURPOSE.  See the
    GNU General Public License for more details.

    You should have received a copy of the GNU General Public License
    along with this program.  If not, see <http://www.gnu.org/licenses/>.
 */

#include <config.h>
#include <assert.h>
#include <stdlib.h>
#include <inttypes.h>

#include "libknot/util/debug.h"
#include "common/errcode.h"
#include "zone-diff.h"
#include "libknot/nameserver/name-server.h"
#include "common/descriptor.h"

struct zone_diff_param {
	knot_zone_tree_t *nodes;
	knot_changeset_t *changeset;
	int ret;
};

// forward declaration
static int knot_zone_diff_rdata(const knot_rrset_t *rrset1,
                                const knot_rrset_t *rrset2,
                                knot_changeset_t *changeset);

static int knot_zone_diff_load_soas(const knot_zone_contents_t *zone1,
                                    const knot_zone_contents_t *zone2,
                                    knot_changeset_t *changeset)
{
	if (zone1 == NULL || zone2 == NULL || changeset == NULL) {
		return KNOT_EINVAL;
	}

	const knot_node_t *apex1 = knot_zone_contents_apex(zone1);
	const knot_node_t *apex2 = knot_zone_contents_apex(zone2);
	if (apex1 == NULL || apex2 == NULL) {
		dbg_zonediff("zone_diff: "
		             "both zones must have apex nodes.\n");
		return KNOT_EINVAL;
	}

	knot_rrset_t *soa_rrset1 = knot_node_get_rrset(apex1, KNOT_RRTYPE_SOA);
	knot_rrset_t *soa_rrset2 = knot_node_get_rrset(apex2, KNOT_RRTYPE_SOA);
	if (soa_rrset1 == NULL || soa_rrset2 == NULL) {
		dbg_zonediff("zone_diff: "
		             "both zones must have apex nodes.\n");
		return KNOT_EINVAL;
	}

	if (knot_rrset_rdata_rr_count(soa_rrset1) == 0 ||
	    knot_rrset_rdata_rr_count(soa_rrset2) == 0) {
		dbg_zonediff("zone_diff: "
		             "both zones must have apex nodes with SOA "
		             "RRs.\n");
		return KNOT_EINVAL;
	}

	int64_t soa_serial1 =
		knot_rrset_rdata_soa_serial(soa_rrset1);
	if (soa_serial1 == -1) {
		dbg_zonediff("zone_diff: load_soas: Got bad SOA.\n");
	}

	int64_t soa_serial2 =
		knot_rrset_rdata_soa_serial(soa_rrset2);

	if (soa_serial2 == -1) {
		dbg_zonediff("zone_diff: load_soas: Got bad SOA.\n");
	}

	if (ns_serial_compare(soa_serial1, soa_serial2) == 0) {
		dbg_zonediff("zone_diff: "
		             "second zone must have higher serial than the "
		             "first one. (%"PRId64" vs. %"PRId64")\n",
		             soa_serial1, soa_serial2);
		return KNOT_ENODIFF;
	}

	if (ns_serial_compare(soa_serial1, soa_serial2) > 0) {
		dbg_zonediff("zone_diff: "
		             "second zone must have higher serial than the "
		             "first one. (%"PRId64" vs. %"PRId64")\n",
		             soa_serial1, soa_serial2);
		return KNOT_ERANGE;
	}

	/* We will not touch SOA later, now is the time to handle RRSIGs. */
	int ret = knot_zone_diff_rdata(knot_rrset_rrsigs(soa_rrset1),
	                               knot_rrset_rrsigs(soa_rrset2),
	                               changeset);
	if (ret != KNOT_EOK) {
		dbg_zonediff_verb("zone_diff: load_soas: Failed to diff SOAs' RRSIGs."
		       " Reason: %s.\n", knot_strerror(ret));
		/* This might not necasarilly be an error. */
	}

	assert(changeset);

	ret = knot_rrset_deep_copy_no_sig(soa_rrset1, &changeset->soa_from, 1);
	if (ret != KNOT_EOK) {
		dbg_zonediff("zone_diff: load_soas: Cannot copy RRSet.\n");
		return ret;
	}

	ret = knot_rrset_deep_copy_no_sig(soa_rrset2, &changeset->soa_to, 1);
	if (ret != KNOT_EOK) {
		dbg_zonediff("zone_diff: load_soas: Cannot copy RRSet.\n");
		return ret;
	}

	assert(changeset->soa_from->rrsigs == NULL);
	assert(changeset->soa_to->rrsigs == NULL);

	changeset->serial_from = soa_serial1;
	changeset->serial_to = soa_serial2;

	dbg_zonediff_verb("zone_diff: load_soas: SOAs diffed. (%"PRId64" -> %"PRId64")\n",
	            soa_serial1, soa_serial2);

	return KNOT_EOK;
}

/*!< \todo Only use add or remove function, not both as they are the same. */
/*!< \todo Also, this might be all handled by function in changesets.h!!! */
static int knot_zone_diff_changeset_add_rrset(knot_changeset_t *changeset,
                                              const knot_rrset_t *rrset)
{
	/* Remove all RRs of the RRSet. */
	if (changeset == NULL || rrset == NULL) {
		dbg_zonediff("zone_diff: add_rrset: NULL parameters.\n");
		return KNOT_EINVAL;
	}

	if (knot_rrset_rdata_rr_count(rrset) == 0) {
		dbg_zonediff_detail("zone_diff: Nothing to add.\n");
		return KNOT_EOK;
	}

	dbg_zonediff_detail("zone_diff: add_rrset: Adding RRSet (%d RRs):\n",
	              knot_rrset_rdata_rr_count(rrset));
	knot_rrset_dump(rrset);

	knot_rrset_t *rrset_copy = NULL;
	int ret = knot_rrset_deep_copy_no_sig(rrset, &rrset_copy, 1);
	if (ret != KNOT_EOK) {
		dbg_zonediff("zone_diff: add_rrset: Cannot copy RRSet.\n");
		return ret;
	}
	assert(knot_rrset_rrsigs(rrset_copy) == NULL);

	ret = knot_changeset_add_rrset(changeset, rrset_copy,
	                               KNOT_CHANGESET_ADD);
	if (ret != KNOT_EOK) {
		/* We have to free the copy now! */
		knot_rrset_deep_free(&rrset_copy, 1, 1);
		dbg_zonediff("zone_diff: add_rrset: Could not add RRSet. "
		             "Reason: %s.\n", knot_strerror(ret));
		return ret;
	}

	return KNOT_EOK;
}

static int knot_zone_diff_changeset_remove_rrset(knot_changeset_t *changeset,
                                                 const knot_rrset_t *rrset)
{
	/* Remove all RRs of the RRSet. */
	if (changeset == NULL) {
		dbg_zonediff("zone_diff: remove_rrset: NULL parameters.\n");
		return KNOT_EINVAL;
	}

	if (rrset == NULL) {
		return KNOT_EOK;
	}

	if (knot_rrset_rdata_rr_count(rrset) == 0) {
		/* RDATA are the same, however*/
		dbg_zonediff_detail("zone_diff: Nothing to remove.\n");
		return KNOT_EOK;
	}

	dbg_zonediff_detail("zone_diff: remove_rrset: Removing RRSet (%d RRs):\n",
	              knot_rrset_rdata_rr_count(rrset));
	knot_rrset_dump(rrset);

	knot_rrset_t *rrset_copy = NULL;
	int ret = knot_rrset_deep_copy_no_sig(rrset, &rrset_copy, 1);
	if (ret != KNOT_EOK) {
		dbg_zonediff("zone_diff: remove_rrset: Cannot copy RRSet.\n");
		return ret;
	}
	assert(knot_rrset_rrsigs(rrset_copy) == NULL);

	ret = knot_changeset_add_rrset(changeset, rrset_copy,
	                               KNOT_CHANGESET_REMOVE);
	if (ret != KNOT_EOK) {
		/* We have to free the copy now. */
		knot_rrset_deep_free(&rrset_copy, 1, 1);
		dbg_zonediff("zone_diff: remove_rrset: Could not remove RRSet. "
		             "Reason: %s.\n", knot_strerror(ret));
		return ret;
	}

	return KNOT_EOK;
}

static int knot_zone_diff_add_node(const knot_node_t *node,
                                   knot_changeset_t *changeset)
{
	if (node == NULL || changeset == NULL) {
		dbg_zonediff("zone_diff: add_node: NULL arguments.\n");
		return KNOT_EINVAL;
	}

	/* Add all rrsets from node. */
	const knot_rrset_t **rrsets = knot_node_rrsets(node);
	if (rrsets == NULL) {
		/* Empty non-terminals - legal case. */
		dbg_zonediff_detail("zone_diff: Node has no RRSets.\n");
		return KNOT_EOK;
	}

	for (uint i = 0; i < knot_node_rrset_count(node); i++) {
		assert(rrsets[i]);
		int ret = knot_zone_diff_changeset_add_rrset(changeset,
		                                         rrsets[i]);
		if (ret != KNOT_EOK) {
			dbg_zonediff("zone_diff: add_node: Cannot add RRSet (%s).\n",
			       knot_strerror(ret));
			free(rrsets);
			return ret;
		}

		if (knot_rrset_rrsigs(rrsets[i])) {
			/* Add RRSIGs of the new node. */
			ret = knot_zone_diff_changeset_add_rrset(changeset,
						knot_rrset_rrsigs(rrsets[i]));
			if (ret != KNOT_EOK) {
				dbg_zonediff("zone_diff: add_node: Cannot "
				             "add RRSIG (%s).\n",
				       knot_strerror(ret));
				free(rrsets);
				return ret;
			}
		}
	}

	free(rrsets);

	return KNOT_EOK;
}

static int knot_zone_diff_remove_node(knot_changeset_t *changeset,
                                                const knot_node_t *node)
{
	if (changeset == NULL || node == NULL) {
		dbg_zonediff("zone_diff: remove_node: NULL parameters.\n");
		return KNOT_EINVAL;
	}

	dbg_zonediff("zone_diff: remove_node: Removing node:\n");
dbg_zonediff_exec_detail(
	knot_node_dump((knot_node_t *)node);
);

	const knot_rrset_t **rrsets = knot_node_rrsets(node);
	if (rrsets == NULL) {
		dbg_zonediff_verb("zone_diff: remove_node: "
		                  "Nothing to remove.\n");
		return KNOT_EOK;
	}

	dbg_zonediff_detail("zone_diff: remove_node: Will be removing %d RRSets.\n",
	              knot_node_rrset_count(node));

	/* Remove all the RRSets of the node. */
	for (uint i = 0; i < knot_node_rrset_count(node); i++) {
		int ret = knot_zone_diff_changeset_remove_rrset(changeset,
		                                            rrsets[i]);
		if (ret != KNOT_EOK) {
			dbg_zonediff("zone_diff: remove_node: Failed to "
			             "remove rrset. Error: %s\n",
			             knot_strerror(ret));
			free(rrsets);
			return ret;
		}
		if (knot_rrset_rrsigs(rrsets[i])) {
			/* Remove RRSIGs of the old node. */
			ret = knot_zone_diff_changeset_remove_rrset(changeset,
						knot_rrset_rrsigs(rrsets[i]));
			if (ret != KNOT_EOK) {
				dbg_zonediff("zone_diff: remove_node: Cannot "
				             "remove RRSIG (%s).\n",
				       knot_strerror(ret));
				free(rrsets);
				return ret;
			}
		}
	}

	free(rrsets);

	return KNOT_EOK;
}

static int knot_zone_diff_rdata_return_changes(const knot_rrset_t *rrset1,
                                               const knot_rrset_t *rrset2,
                                               knot_rrset_t **changes)
{
	if (rrset1 == NULL || rrset2 == NULL) {
		dbg_zonediff("zone_diff: diff_rdata: NULL arguments. (%p) (%p).\n",
		       rrset1, rrset2);
		return KNOT_EINVAL;
	}

	/*
	* Take one rdata from first list and search through the second list
	* looking for an exact match. If no match occurs, it means that this
	* particular RR has changed.
	* After the list has been traversed, we have a list of
	* changed/removed rdatas. This has awful computation time.
	*/
	dbg_zonediff_detail("zone_diff: diff_rdata: Diff of %s, type=%u. "
	              "RR count 1=%d RR count 2=%d.\n",
	              knot_dname_to_str(rrset1->owner), rrset1->type,
	              knot_rrset_rdata_rr_count(rrset1),
	              knot_rrset_rdata_rr_count(rrset2));

	/* Create fake RRSet, it will be easier to handle. */
	*changes = knot_rrset_new(knot_rrset_get_owner(rrset1),
	                          knot_rrset_type(rrset1),
	                          knot_rrset_class(rrset1),
	                          knot_rrset_ttl(rrset1));
	if (*changes == NULL) {
		dbg_zonediff("zone_diff: diff_rdata: "
		             "Could not create RRSet with changes.\n");
		return KNOT_ENOMEM;
	}

	const rdata_descriptor_t *desc =
		get_rdata_descriptor(knot_rrset_type(rrset1));
	assert(desc);

	for (uint16_t i = 0; i < knot_rrset_rdata_rr_count(rrset1); ++i) {
		size_t rr_pos = 0;
		int ret = knot_rrset_find_rr_pos(rrset2, rrset1, i, &rr_pos);
		if (ret == KNOT_ENOENT) {
			/* No such RR is present in 'rrset2'. */
			dbg_zonediff("zone_diff: diff_rdata: "
			       "No match for RR (type=%u owner=%s).\n",
			       knot_rrset_type(rrset1),
			       knot_dname_to_str(rrset1->owner));
			/* We'll copy index 'i' into 'changes' RRSet. */
			ret = knot_rrset_add_rr_from_rrset(*changes, rrset1, i);
			if (ret != KNOT_EOK) {
				dbg_zonediff("zone_diff: diff_rdata: Could not"
				             " add RR to RRSet (%s).\n",
				             knot_strerror(ret));
				knot_rrset_free(changes);
				return ret;
			}
		} else if (ret == KNOT_EOK) {
			/* RR in both RRSets. no-op*/
			dbg_zonediff_detail("zone_diff: diff_rdata: "
			              "Found matching RR for type %d.\n",
			              rrset1->type);
		} else {
			dbg_zonediff("zone_diff: diff_rdata: Could not search "
			             "for RR (%s).\n", knot_strerror(ret));
			knot_rrset_free(changes);
			return ret;
		}
	}

	return KNOT_EOK;
}

static int knot_zone_diff_rdata(const knot_rrset_t *rrset1,
                                const knot_rrset_t *rrset2,
                                knot_changeset_t *changeset)
{
	if ((changeset == NULL) || (rrset1 == NULL && rrset2 == NULL)) {
		dbg_zonediff("zone_diff: diff_rdata: NULL arguments.\n");
		return KNOT_EINVAL;
	}
	/*
	 * The easiest solution is to remove all the RRs that had no match and
	 * to add all RRs that had no match, but those from second RRSet. */

	/* Get RRs to remove from zone. */
	knot_rrset_t *to_remove = NULL;
	if (rrset1 != NULL && rrset2 == NULL) {
		assert(rrset1->type == KNOT_RRTYPE_RRSIG);
		dbg_zonediff_detail("zone_diff: diff_rdata: RRSIG will be "
		              "removed.\n");
		int ret = knot_rrset_deep_copy(rrset1, &to_remove, 1);
		if (ret != KNOT_EOK) {
			dbg_zonediff("zone_diff: diff_rdata: Could not copy rrset. "
			             "Error: %s.\n", knot_strerror(ret));
			return ret;
		}
	} else if (rrset1 != NULL && rrset2 != NULL) {
		int ret = knot_zone_diff_rdata_return_changes(rrset1, rrset2,
		                                              &to_remove);
		if (ret != KNOT_EOK) {
			dbg_zonediff("zone_diff: diff_rdata: Could not get changes. "
			             "Error: %s.\n", knot_strerror(ret));
			return ret;
		}
	} else {
		dbg_zonediff("zone_diff: diff_rdata: These are not the diffs you "
		       "are looking for.\n");
	}

	dbg_zonediff_detail("zone_diff: diff_rdata: To remove:\n");
	knot_rrset_dump(to_remove);

	/*
	 * to_remove RRSet might be empty, meaning that
	 * there are no differences in RDATA, but TTLs can differ.
	 */
	if (rrset1 && rrset2 &&
	    (knot_rrset_ttl(rrset1) != knot_rrset_ttl(rrset2)) &&
	    knot_rrset_rdata_rr_count(to_remove) == 0) {
		dbg_zonediff_detail("zone_diff: diff_rdata: Remove RR: Old TTL=%"PRIu32", New=%"PRIu32"\n",
		                    rrset1->ttl, rrset2->ttl);
		/* We have to remove old TTL. */
		assert(knot_rrset_ttl(to_remove) == knot_rrset_ttl(rrset1));
		/*
		 * Fill the RDATA so that the change gets saved. All RRs can
		 * be copied because TTLs are the same for all of them.
		 */
		knot_rrset_free(&to_remove);
		int ret = knot_rrset_deep_copy(rrset1, &to_remove, 1);
		if (ret != KNOT_EOK) {
			dbg_zonediff("zone_diff: diff_rdata: Cannot copy RRSet "
			             "(%s).\n", knot_strerror(ret));
			return ret;
		}
	}

	int ret = knot_zone_diff_changeset_remove_rrset(changeset,
	                                            to_remove);
	if (ret != KNOT_EOK) {
		knot_rrset_deep_free(&to_remove, 1, 1);
		dbg_zonediff("zone_diff: diff_rdata: Could not remove RRs. "
		             "Error: %s.\n", knot_strerror(ret));
		return ret;
	}

	/* Copy was made in add_rrset function, we can free now. */
	knot_rrset_deep_free(&to_remove, 1, 1);

	/* Get RRs to add to zone. */ // TODO move to extra function, same for remove
	knot_rrset_t *to_add = NULL;
	if (rrset2 != NULL && rrset1 == NULL) {
		assert(rrset2->type == KNOT_RRTYPE_RRSIG);
		dbg_zonediff_detail("zone_diff: diff_rdata: RRSIG will be "
		              "added.\n");
		int ret = knot_rrset_deep_copy(rrset2, &to_add, 1);
		if (ret != KNOT_EOK) {
			dbg_zonediff("zone_diff: diff_rdata: Could not copy rrset. "
			             "Error: %s.\n", knot_strerror(ret));
			return ret;
		}
	} else if (rrset1 != NULL && rrset2 != NULL) {
		ret = knot_zone_diff_rdata_return_changes(rrset2, rrset1,
		                                          &to_add);
		if (ret != KNOT_EOK) {
			dbg_zonediff("zone_diff: diff_rdata: Could not get changes. "
			             "Error: %s.\n", knot_strerror(ret));
			return ret;
		}
	} else {
		dbg_zonediff("zone_diff: diff_rdata: These are not the diffs you "
		       "are looking for.\n");
	}

	dbg_zonediff_detail("zone_diff: diff_rdata: To add:\n");
	knot_rrset_dump(to_add);

	/*
	 * to_remove RRSet might be empty, meaning that
	 * there are no differences in RDATA, but TTLs can differ.
	 */
	if (rrset1 && rrset2 &&
	    knot_rrset_ttl(rrset1) != knot_rrset_ttl(rrset2)) {
		/* We have to add newer TTL. */
		dbg_zonediff_detail("zone_diff: diff_rdata: Add RR: Old TTL=%"PRIu32", New=%"PRIu32"\n",
		                    rrset1->ttl, rrset2->ttl);
		if (knot_rrset_rdata_rr_count(to_add) == 0) {
			/*
			 * Fill the RDATA so that the change gets saved. All RRs can
			 * be copied because TTLs are the same for all of them.
			 */
			knot_rrset_free(&to_add);
			int ret = knot_rrset_deep_copy(rrset1, &to_add, 1);
			if (ret != KNOT_EOK) {
				dbg_zonediff("zone_diff: diff_rdata: Cannot copy RRSet "
				             "(%s).\n", knot_strerror(ret));
				return ret;
			}
		}
		knot_rrset_set_ttl(to_add, knot_rrset_ttl(rrset2));
	}

	ret = knot_zone_diff_changeset_add_rrset(changeset,
	                                         to_add);
	if (ret != KNOT_EOK) {
		knot_rrset_deep_free(&to_add, 1, 1);
		dbg_zonediff("zone_diff: diff_rdata: Could not remove RRs. "
		             "Error: %s.\n", knot_strerror(ret));
		return ret;
	}

	/* Copy was made in add_rrset function, we can free now. */
	knot_rrset_deep_free(&to_add, 1, 1);

	return KNOT_EOK;
}

static int knot_zone_diff_rrsets(const knot_rrset_t *rrset1,
                                 const knot_rrset_t *rrset2,
                                 knot_changeset_t *changeset)
{
//	if (rrset1 == NULL || rrset2 == NULL) {
//		/* This could happen when diffing RRSIGs. */
//		if (rrset1 == NULL && rrset2 != NULL) {
//			dbg_zonediff("zone_diff: diff_rrsets: RRSIG missing in first"
//			       " rrset1.\n");
//			int ret =
//				knot_zone_diff_changeset_add_rrset(changeset,
//			                                           rrset2);
//			if (ret != KNOT_EOK) {
//				dbg_zonediff("zone_diff: diff_rrsets: "
//				       "Cannot add RRSIG. (%s)\n",
//				       knot_strerror(ret));
//			}
//		} else if (rrset1 != NULL && rrset2 == NULL) {
//			dbg_zonediff("zone_diff: diff_rrsets: RRSIG missing in second"
//			       " rrset1.\n");
//			int ret =
//				knot_zone_diff_changeset_remove_rrset(changeset,
//			                                              rrset1);
//			if (ret != KNOT_EOK) {
//				dbg_zonediff("zone_diff: diff_rrsets: "
//				       "Cannot remove RRSIG. (%s)\n",
//				       knot_strerror(ret));
//			}
//		}
//		dbg_zonediff_detail("zone_diff: diff_rrsets: "
//		              "NULL arguments (RRSIGs?). (%p) (%p)\n",
//		              rrset1, rrset2);
//		return KNOT_EOK;
//	}

	assert(knot_dname_compare(knot_rrset_owner(rrset1),
	                          knot_rrset_owner(rrset2)) == 0);
	assert(knot_rrset_type(rrset1) == knot_rrset_type(rrset2));

	int ret = knot_zone_diff_rdata(knot_rrset_rrsigs(rrset1),
	                               knot_rrset_rrsigs(rrset2), changeset);
	if (ret != KNOT_EOK) {
		dbg_zonediff("zone_diff: diff_rrsets (%s:%u): Failed to diff RRSIGs. "
		       "They were: %p %p. (%s).\n",
		       knot_dname_to_str(rrset1->owner),
		       rrset1->type,
		       rrset1->rrsigs,
		       rrset2->rrsigs, knot_strerror(ret));
	}

	/* RRs (=rdata) have to be cross-compared, unfortunalely. */
	return knot_zone_diff_rdata(rrset1, rrset2, changeset);
}

/*!< \todo this could be generic function for adding / removing. */
static void knot_zone_diff_node(knot_node_t **node_ptr, void *data)
{
	if (node_ptr == NULL || *node_ptr == NULL || data == NULL) {
		dbg_zonediff("zone_diff: diff_node: NULL arguments.\n");
		return;
	}

	knot_node_t *node = *node_ptr;

	struct zone_diff_param *param = (struct zone_diff_param *)data;
	if (param->changeset == NULL || param->nodes == NULL) {
		dbg_zonediff("zone_diff: diff_node: NULL arguments.\n");
		param->ret = KNOT_EINVAL;
		return;
	}

	if (param->ret != KNOT_EOK) {
		/* Error occured before, no point in continuing. */
		dbg_zonediff_detail("zone_diff: diff_node: error: %s\n",
		                    knot_strerror(param->ret));
		return;
	}

	/*
	 * First, we have to search the second tree to see if there's according
	 * node, if not, the whole node has been removed.
	 */
	const knot_node_t *node_in_second_tree = NULL;
	const knot_dname_t *node_owner = knot_node_owner(node);
	assert(node_owner);

	knot_zone_tree_find(param->nodes, node_owner, &node_in_second_tree);

	if (node_in_second_tree == NULL) {
		dbg_zonediff_detail("zone_diff: diff_node: Node %s is not "
		              "in the second tree.\n",
		              knot_dname_to_str(node_owner));
		int ret = knot_zone_diff_remove_node(param->changeset,
		                                               node);
		if (ret != KNOT_EOK) {
			dbg_zonediff("zone_diff: failed to remove node.\n");
			param->ret = ret;
			return;
		}
		param->ret = KNOT_EOK;
		return;
	}

	assert(node_in_second_tree != node);

	dbg_zonediff_detail("zone_diff: diff_node: Node %s is present in "
	              "both trees.\n", knot_dname_to_str(node_owner));
	/* The nodes are in both trees, we have to diff each RRSet. */
	const knot_rrset_t **rrsets = knot_node_rrsets(node);
	if (rrsets == NULL) {
		dbg_zonediff("zone_diff: Node in first tree has no RRSets.\n");
		/*
		 * If there are no RRs in the first tree, all of the RRs
		 * in the second tree will have to be inserted to ADD section.
		 */
		int ret = knot_zone_diff_add_node(node_in_second_tree,
		                                  param->changeset);
		if (ret != KNOT_EOK) {
			dbg_zonediff("zone_diff: diff_node: "
			             "Could not add node from second tree. "
			             "Reason: %s.\n", knot_strerror(ret));
		}
		param->ret = ret;
		return;
	}

	for (uint i = 0; i < knot_node_rrset_count(node); i++) {
		/* Search for the RRSet in the node from the second tree. */
		const knot_rrset_t *rrset = rrsets[i];
		assert(rrset);

		/* SOAs are handled explicitly. */
		if (knot_rrset_type(rrset) == KNOT_RRTYPE_SOA) {
			continue;
		}

		const knot_rrset_t *rrset_from_second_node =
			knot_node_rrset(node_in_second_tree,
			                knot_rrset_type(rrset));
		if (rrset_from_second_node == NULL) {
			dbg_zonediff("zone_diff: diff_node: There is no counterpart "
			       "for RRSet of type %u in second tree.\n",
			       knot_rrset_type(rrset));
			/* RRSet has been removed. Make a copy and remove. */
			assert(rrset);
			int ret = knot_zone_diff_changeset_remove_rrset(
				param->changeset,
				rrset);
			if (ret != KNOT_EOK) {
				dbg_zonediff("zone_diff: diff_node: "
				             "Failed to remove RRSet.\n");
				param->ret = ret;
				free(rrsets);
				return;
			}

			/* Remove RRSet's RRSIGs as well. */
			if (knot_rrset_rrsigs(rrset)) {
				ret = knot_zone_diff_changeset_remove_rrset(
				            param->changeset,
				            knot_rrset_rrsigs(rrset));
				if (ret != KNOT_EOK) {
				    dbg_zonediff("zone_diff: diff_node+: "
				                 "Failed to remove RRSIGs.\n");
				    param->ret = ret;
				    free(rrsets);
				    return;
				}
			}
		} else {
			dbg_zonediff("zone_diff: diff_node: There is a counterpart "
			       "for RRSet of type %u in second tree.\n",
			       knot_rrset_type(rrset));
			/* Diff RRSets. */
			int ret = knot_zone_diff_rrsets(rrset,
			                                rrset_from_second_node,
			                                param->changeset);
			if (ret != KNOT_EOK) {
				dbg_zonediff("zone_diff: "
				             "Failed to diff RRSets.\n");
				param->ret = ret;
				free(rrsets);
				return;
			}

//			dbg_zonediff_verb("zone_diff: diff_node: Changes in "
//			            "RRSIGs.\n");
//			/*! \todo There is ad-hoc solution in the function, maybe handle here. */
//			ret = knot_zone_diff_rrsets(rrset->rrsigs,
//			                                rrset_from_second_node->rrsigs,
//			                                param->changeset);
//			if (ret != KNOT_EOK) {
//				dbg_zonediff("zone_diff: "
//				             "Failed to diff RRSIGs.\n");
//				param->ret = ret;
//				return;
//			}
		}
	}

	free(rrsets);

	/*! \todo move to one function with the code above. */
	rrsets = knot_node_rrsets(node_in_second_tree);
	if (rrsets == NULL) {
		dbg_zonediff("zone_diff: Node in second tree has no RRSets.\n");
		/*
		 * This can happen when node in second
		 * tree is empty non-terminal and as such has no RRs.
		 * Whole node from the first tree has to be removed.
		 */
		// TODO following code creates duplicated RR in diff.
		// IHMO such case should be handled here
//		int ret = knot_zone_diff_remove_node(param->changeset,
//		                                     node);
//		if (ret != KNOT_EOK) {
//			dbg_zonediff("zone_diff: diff_node: "
//			             "Cannot remove node. Reason: %s.\n",
//			             knot_strerror(ret));
//		}
		param->ret = KNOT_EOK;
		return;
	}

	for (uint i = 0; i < knot_node_rrset_count(node_in_second_tree); i++) {
		/* Search for the RRSet in the node from the second tree. */
		const knot_rrset_t *rrset = rrsets[i];
		assert(rrset);

		/* SOAs are handled explicitly. */
		if (knot_rrset_type(rrset) == KNOT_RRTYPE_SOA) {
			continue;
		}

		const knot_rrset_t *rrset_from_first_node =
			knot_node_rrset(node,
			                knot_rrset_type(rrset));
		if (rrset_from_first_node == NULL) {
			dbg_zonediff("zone_diff: diff_node: There is no counterpart "
			       "for RRSet of type %u in first tree.\n",
			       knot_rrset_type(rrset));
			/* RRSet has been added. Make a copy and add. */
			assert(rrset);
			int ret = knot_zone_diff_changeset_add_rrset(
				param->changeset,
				rrset);
			if (ret != KNOT_EOK) {
				dbg_zonediff("zone_diff: diff_node: "
				             "Failed to add RRSet.\n");
				param->ret = ret;
				free(rrsets);
				return;
			}
			if (knot_rrset_rrsigs(rrset)) {
				int ret = knot_zone_diff_changeset_add_rrset(
			        param->changeset,
			         knot_rrset_rrsigs(rrset));
			   if (ret != KNOT_EOK) {
			     dbg_zonediff("zone_diff: diff_node: "
			            "Failed to add RRSIGs.\n");
			    param->ret = ret;
					free(rrsets);
				return;
			 }
			}
		} else {
			/* Already handled. */
			;
		}
	}

	free(rrsets);

	assert(param->ret == KNOT_EOK);
}

/*!< \todo possibly not needed! */
static void knot_zone_diff_add_new_nodes(knot_node_t **node_ptr, void *data)
{
	if (node_ptr == NULL || *node_ptr == NULL || data == NULL) {
		dbg_zonediff("zone_diff: add_new_nodes: NULL arguments.\n");
		return;
	}

	knot_node_t *node = *node_ptr;

	struct zone_diff_param *param = (struct zone_diff_param *)data;
	if (param->changeset == NULL || param->nodes == NULL) {
		dbg_zonediff("zone_diff: add_new_nodes: NULL arguments.\n");
		param->ret = KNOT_EINVAL;
		return;
	}

	if (param->ret != KNOT_EOK) {
		/* Error occured before, no point in continuing. */
		dbg_zonediff_detail("zone_diff: add_new_nodes: error: %s\n",
		                    knot_strerror(param->ret));
		return;
	}

	/*
	* If a node is not present in the second zone, it is a new node
	* and has to be added to changeset. Differencies on the RRSet level are
	* already handled.
	*/

	const knot_dname_t *node_owner = knot_node_owner(node);
	/*
	 * Node should definitely have an owner, otherwise it would not be in
	 * the tree.
	 */
	assert(node_owner);

	knot_node_t *new_node = NULL;
	knot_zone_tree_get(param->nodes, node_owner, &new_node);

	if (!new_node) {
		assert(node);
		int ret = knot_zone_diff_add_node(node, param->changeset);
		if (ret != KNOT_EOK) {
			dbg_zonediff("zone_diff: add_new_nodes: Cannot add "
			             "node: %s to changeset. Reason: %s.\n",
			             knot_dname_to_str(node->owner),
			             knot_strerror(ret));
		}
	}

	assert(param->ret == KNOT_EOK);
}

static int knot_zone_diff_load_trees(knot_zone_tree_t *nodes1,
				     knot_zone_tree_t *nodes2,
				     knot_changeset_t *changeset)
{
	assert(nodes1);
	assert(nodes2);
	assert(changeset);

<<<<<<< HEAD
	struct zone_diff_param param = { 0 };
	param.ret = KNOT_EOK;
	param.changeset = changeset;

	// Traverse one tree, compare every node, each RRSet with its rdata.
	param.nodes = nodes2;
	int result = knot_zone_tree_apply(nodes1, knot_zone_diff_node, &param);
	if (result != KNOT_EOK)
		return result;
=======
	/* Settle SOAs first. */
	int ret = knot_zone_diff_load_soas(zone1, zone2, changeset);
	if (ret != KNOT_EOK) {
		dbg_zonediff("zone_diff: loas_SOAs failed with error: %s\n",
		             knot_strerror(ret));
		return ret;
	}
>>>>>>> 21d952ff

	// Some nodes may have been added. Add missing nodes to changeset.
	param.nodes = nodes1;
	result = knot_zone_tree_apply(nodes2, knot_zone_diff_add_new_nodes, &param);

	return result;
}


static int knot_zone_diff_load_content(const knot_zone_contents_t *zone1,
                                       const knot_zone_contents_t *zone2,
                                       knot_changeset_t *changeset)
{
	int result;

	result = knot_zone_diff_load_trees(zone1->nodes, zone2->nodes, changeset);
	if (result != KNOT_EOK)
		return result;

	result = knot_zone_diff_load_trees(zone1->nsec3_nodes, zone2->nsec3_nodes,
					   changeset);

	return result;
}


static int knot_zone_contents_diff(const knot_zone_contents_t *zone1,
                            const knot_zone_contents_t *zone2,
                            knot_changeset_t *changeset)
{
	if (zone1 == NULL || zone2 == NULL) {
		return KNOT_EINVAL;
	}

	memset(changeset, 0, sizeof(knot_changeset_t));

	int result = knot_zone_diff_load_soas(zone1, zone2, changeset);
	if (result != KNOT_EOK) {
		return result;
	}

	return knot_zone_diff_load_content(zone1, zone2, changeset);
}

#ifdef KNOT_ZONEDIFF_DEBUG
#ifdef DEBUG_ENABLE_DETAILS
static void knot_zone_diff_dump_changeset(knot_changeset_t *ch)
{
	dbg_zonediff_detail("Changeset FROM: %d\n", ch->serial_from);
	knot_rrset_dump(ch->soa_from);
	dbg_zonediff_detail("\n");
	dbg_zonediff_detail("Changeset TO: %d\n", ch->serial_to);
	knot_rrset_dump(ch->soa_to);
	dbg_zonediff_detail("\n");

	dbg_zonediff_detail("ADD section:\n");
	dbg_zonediff_detail("**********************************************\n");
	knot_rr_ln_t *rr_node;
	WALK_LIST(rr_node, ch->add) {
		knot_rrset_dump(rr_node->rr);
		dbg_zonediff_detail("\n");
	}
	dbg_zonediff_detail("REMOVE section:\n");
	dbg_zonediff_detail("**********************************************\n");
	WALK_LIST(rr_node, ch->remove) {
		knot_rrset_dump(rr_node->rr);
		dbg_zonediff_detail("\n");
	}
}
#endif
#endif

int knot_zone_contents_create_diff(const knot_zone_contents_t *z1,
                                   const knot_zone_contents_t *z2,
                                   knot_changesets_t **changesets,
                                   uint32_t changesets_flags)
{
	if (z1 == NULL || z2 == NULL) {
		dbg_zonediff("zone_diff: create_changesets: NULL arguments.\n");
		return KNOT_EINVAL;
	}
	/* Create changesets. */
	/* Setting type to IXFR - that's the default, DDNS triggers special
	 * processing when applied. See #2110 and #2111.
	 */
<<<<<<< HEAD
	int ret = knot_changeset_allocate(changesets, changesets_flags);
=======
	int ret = knot_changesets_init(changesets, KNOT_CHANGESET_TYPE_IXFR);
>>>>>>> 21d952ff
	if (ret != KNOT_EOK) {
		dbg_zonediff("zone_diff: create_changesets: "
		             "Could not allocate changesets."
		             "Reason: %s.\n", knot_strerror(ret));
		return ret;
	}

	knot_changeset_t *change = knot_changesets_create_changeset(*changesets);
	if (change == NULL) {
		return KNOT_ERROR;
	}
	ret = knot_zone_contents_diff(z1, z2, change);
	if (ret != KNOT_EOK) {
		dbg_zonediff("zone_diff: create_changesets: "
		             "Could not diff zones. "
		             "Reason: %s.\n", knot_strerror(ret));
		return ret;
	}

	dbg_zonediff("Changesets created successfully!\n");
	dbg_zonediff_detail("Changeset dump:\n");
dbg_zonediff_exec_detail(
	knot_zone_diff_dump_changeset(HEAD((*changesets)->sets));
);

	return KNOT_EOK;
}

int knot_zone_tree_add_diff(knot_zone_tree_t *t1, knot_zone_tree_t *t2,
                            knot_changeset_t *changeset)
{
	if (!t1 || !t1 || !changeset)
		return KNOT_EINVAL;

	return knot_zone_diff_load_trees(t1, t2, changeset);
}<|MERGE_RESOLUTION|>--- conflicted
+++ resolved
@@ -871,7 +871,6 @@
 	assert(nodes2);
 	assert(changeset);
 
-<<<<<<< HEAD
 	struct zone_diff_param param = { 0 };
 	param.ret = KNOT_EOK;
 	param.changeset = changeset;
@@ -881,15 +880,6 @@
 	int result = knot_zone_tree_apply(nodes1, knot_zone_diff_node, &param);
 	if (result != KNOT_EOK)
 		return result;
-=======
-	/* Settle SOAs first. */
-	int ret = knot_zone_diff_load_soas(zone1, zone2, changeset);
-	if (ret != KNOT_EOK) {
-		dbg_zonediff("zone_diff: loas_SOAs failed with error: %s\n",
-		             knot_strerror(ret));
-		return ret;
-	}
->>>>>>> 21d952ff
 
 	// Some nodes may have been added. Add missing nodes to changeset.
 	param.nodes = nodes1;
@@ -975,11 +965,7 @@
 	/* Setting type to IXFR - that's the default, DDNS triggers special
 	 * processing when applied. See #2110 and #2111.
 	 */
-<<<<<<< HEAD
-	int ret = knot_changeset_allocate(changesets, changesets_flags);
-=======
 	int ret = knot_changesets_init(changesets, KNOT_CHANGESET_TYPE_IXFR);
->>>>>>> 21d952ff
 	if (ret != KNOT_EOK) {
 		dbg_zonediff("zone_diff: create_changesets: "
 		             "Could not allocate changesets."
