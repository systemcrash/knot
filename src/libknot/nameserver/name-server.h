--- conflicted
+++ resolved
@@ -351,14 +351,11 @@
 int knot_ns_process_update(const knot_packet_t *query, 
                            const knot_zone_contents_t *zone, 
                            knot_changeset_t *changeset, knot_rcode_t *rcode);
-<<<<<<< HEAD
-=======
 
 int knot_ns_process_update2(const knot_packet_t *query, 
                             knot_zone_contents_t *old_contents, 
                             knot_zone_contents_t **new_contents, 
                             knot_changesets_t *chgs, knot_rcode_t *rcode);
->>>>>>> e847c491
 
 int knot_ns_create_forward_query(const knot_packet_t *query,
                                  uint8_t *query_wire, size_t *size);
