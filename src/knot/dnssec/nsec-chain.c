/*  Copyright (C) 2014 CZ.NIC, z.s.p.o. <knot-dns@labs.nic.cz>

    This program is free software: you can redistribute it and/or modify
    it under the terms of the GNU General Public License as published by
    the Free Software Foundation, either version 3 of the License, or
    (at your option) any later version.

    This program is distributed in the hope that it will be useful,
    but WITHOUT ANY WARRANTY; without even the implied warranty of
    MERCHANTABILITY or FITNESS FOR A PARTICULAR PURPOSE.  See the
    GNU General Public License for more details.

    You should have received a copy of the GNU General Public License
    along with this program.  If not, see <http://www.gnu.org/licenses/>.
 */

#include <assert.h>
#include <stdint.h>

#include "common/debug.h"
#include "knot/dnssec/nsec-chain.h"
#include "knot/dnssec/zone-sign.h"
#include "libknot/dnssec/rrset-sign.h"
#include "knot/dnssec/zone-nsec.h"

/* - NSEC chain construction ------------------------------------------------ */

/*!
 * \brief Create NSEC RR set.
 *
 * \param rrset      RRSet to be initialized.
 * \param from       Node that should contain the new RRSet.
 * \param to         Node that should be pointed to from 'from'.
 * \param ttl        Record TTL (SOA's minimum TTL).
 *
 * \return NSEC RR set, NULL on error.
 */
static int create_nsec_rrset(knot_rrset_t *rrset, const zone_node_t *from,
                             const zone_node_t *to, uint32_t ttl)
{
	assert(from);
	assert(to);
	knot_rrset_init(rrset, from->owner, KNOT_RRTYPE_NSEC, KNOT_CLASS_IN);

	// Create bitmap
<<<<<<< HEAD
	dnssec_nsec_bitmap_t *rr_types = dnssec_nsec_bitmap_new();
	if (!rr_types) {
		return NULL;
	}

	bitmap_add_node_rrsets(rr_types, from);
	dnssec_nsec_bitmap_add(rr_types, KNOT_RRTYPE_NSEC);
	dnssec_nsec_bitmap_add(rr_types, KNOT_RRTYPE_RRSIG);
	if (knot_node_rrtype_exists(from, KNOT_RRTYPE_SOA)) {
		dnssec_nsec_bitmap_add(rr_types, KNOT_RRTYPE_DNSKEY);
=======
	bitmap_t rr_types = { 0 };
	bitmap_add_node_rrsets(&rr_types, from);
	bitmap_add_type(&rr_types, KNOT_RRTYPE_NSEC);
	bitmap_add_type(&rr_types, KNOT_RRTYPE_RRSIG);
	if (node_rrtype_exists(from, KNOT_RRTYPE_SOA)) {
		bitmap_add_type(&rr_types, KNOT_RRTYPE_DNSKEY);
>>>>>>> 1d5a513d
	}

	// Create RDATA
	assert(to->owner);
	size_t next_owner_size = knot_dname_size(to->owner);
	size_t rdata_size = next_owner_size + dnssec_nsec_bitmap_size(rr_types);
	uint8_t rdata[rdata_size];

	// Fill RDATA
	memcpy(rdata, to->owner, next_owner_size);
	dnssec_nsec_bitmap_write(rr_types, rdata + next_owner_size);
	dnssec_nsec_bitmap_free(rr_types);

	return knot_rrset_add_rdata(rrset, rdata, rdata_size, ttl, NULL);
}

/*!
 * \brief Connect two nodes by adding a NSEC RR into the first node.
 *
 * Callback function, signature chain_iterate_cb.
 *
 * \param a     First node.
 * \param b     Second node (immediate follower of a).
 * \param data  Pointer to nsec_chain_iterate_data_t holding parameters
 *              including changeset.
 *
 * \return Error code, KNOT_EOK if successful.
 */
static int connect_nsec_nodes(zone_node_t *a, zone_node_t *b,
                              nsec_chain_iterate_data_t *data)
{
	assert(a);
	assert(b);
	assert(data);

	if (b->rrset_count == 0 || b->flags & NODE_FLAGS_NONAUTH) {
		return NSEC_NODE_SKIP;
	}

	int ret = KNOT_EOK;

	/*!
	 * If the node has no other RRSets than NSEC (and possibly RRSIGs),
	 * just remove the NSEC and its RRSIG, they are redundant
	 */
	if (node_rrtype_exists(b, KNOT_RRTYPE_NSEC)
	    && knot_nsec_empty_nsec_and_rrsigs_in_node(b)) {
		ret = knot_nsec_changeset_remove(b, data->changeset);
		if (ret != KNOT_EOK) {
			return ret;
		}
		// Skip the 'b' node
		return NSEC_NODE_SKIP;
	}

	// create new NSEC
	knot_rrset_t new_nsec;
	ret = create_nsec_rrset(&new_nsec, a, b, data->ttl);
	if (ret != KNOT_EOK) {
		dbg_dnssec_detail("Failed to create new NSEC.\n");
		return ret;
	}

	knot_rrset_t old_nsec = node_rrset(a, KNOT_RRTYPE_NSEC);
	if (!knot_rrset_empty(&old_nsec)) {
		if (knot_rrset_equal(&new_nsec, &old_nsec,
		                     KNOT_RRSET_COMPARE_WHOLE)) {
			// current NSEC is valid, do nothing
			dbg_dnssec_detail("NSECs equal.\n");
			knot_rdataset_clear(&new_nsec.rrs, NULL);
			return KNOT_EOK;
		}

		dbg_dnssec_detail("NSECs not equal, replacing.\n");
		// Mark the node so that we do not sign this NSEC
		a->flags |= NODE_FLAGS_REMOVED_NSEC;
		ret = knot_nsec_changeset_remove(a, data->changeset);
		if (ret != KNOT_EOK) {
			knot_rdataset_clear(&new_nsec.rrs, NULL);
			return ret;
		}
	}

	dbg_dnssec_detail("Adding new NSEC to changeset.\n");
	// Add new NSEC to the changeset (no matter if old was removed)
	ret = changeset_add_rrset(data->changeset, &new_nsec);
	knot_rdataset_clear(&new_nsec.rrs, NULL);
	return ret;
}

/* - API - iterations ------------------------------------------------------- */

/*!
 * \brief Call a function for each piece of the chain formed by sorted nodes.
 */
int knot_nsec_chain_iterate_create(zone_tree_t *nodes,
                                   chain_iterate_create_cb callback,
                                   nsec_chain_iterate_data_t *data)
{
	assert(nodes);
	assert(callback);

	bool sorted = true;
	hattrie_iter_t *it = hattrie_iter_begin(nodes, sorted);

	if (!it) {
		return KNOT_ENOMEM;
	}

	if (hattrie_iter_finished(it)) {
		hattrie_iter_free(it);
		return KNOT_EINVAL;
	}

	zone_node_t *first = (zone_node_t *)*hattrie_iter_val(it);
	zone_node_t *previous = first;
	zone_node_t *current = first;

	hattrie_iter_next(it);

	int result = KNOT_EOK;
	while (!hattrie_iter_finished(it)) {
		current = (zone_node_t *)*hattrie_iter_val(it);

		result = callback(previous, current, data);
		if (result == NSEC_NODE_SKIP) {
			// No NSEC should be created for 'current' node, skip
			;
		} else if (result == KNOT_EOK) {
			previous = current;
		} else {
			hattrie_iter_free(it);
			return result;
		}
		hattrie_iter_next(it);
	}

	hattrie_iter_free(it);

	return result == NSEC_NODE_SKIP ? callback(previous, first, data) :
	                 callback(current, first, data);
}

/* - API - utility functions ------------------------------------------------ */

/*!
 * \brief Add entry for removed NSEC to the changeset.
 */
int knot_nsec_changeset_remove(const zone_node_t *n,
                               changeset_t *changeset)
{
	if (changeset == NULL) {
		return KNOT_EINVAL;
	}

	int result = KNOT_EOK;

	knot_rrset_t nsec = node_rrset(n, KNOT_RRTYPE_NSEC);
	if (knot_rrset_empty(&nsec)) {
		nsec = node_rrset(n, KNOT_RRTYPE_NSEC3);
	}
	if (!knot_rrset_empty(&nsec)) {
		// update changeset
		result = changeset_rem_rrset(changeset, &nsec);
		if (result != KNOT_EOK) {
			return result;
		}
	}

	knot_rrset_t rrsigs = node_rrset(n, KNOT_RRTYPE_RRSIG);
	if (!knot_rrset_empty(&rrsigs)) {
		knot_rrset_t synth_rrsigs;
		knot_rrset_init(&synth_rrsigs, n->owner, KNOT_RRTYPE_RRSIG,
		                KNOT_CLASS_IN);
		result = knot_synth_rrsig(KNOT_RRTYPE_NSEC, &rrsigs.rrs,
		                          &synth_rrsigs.rrs, NULL);
		if (result == KNOT_ENOENT) {
			// Try removing NSEC3 RRSIGs
			result = knot_synth_rrsig(KNOT_RRTYPE_NSEC3, &rrsigs.rrs,
			                          &synth_rrsigs.rrs, NULL);
		}

		if (result != KNOT_EOK) {
			knot_rdataset_clear(&synth_rrsigs.rrs, NULL);
			if (result != KNOT_ENOENT) {
				return result;
			}
			return KNOT_EOK;
		}

		// store RRSIG
		result = changeset_rem_rrset(changeset, &synth_rrsigs);
		knot_rdataset_clear(&synth_rrsigs.rrs, NULL);
	}

	return result;
}

/*!
 * \brief Checks whether the node is empty or eventually contains only NSEC and
 *        RRSIGs.
 */
bool knot_nsec_empty_nsec_and_rrsigs_in_node(const zone_node_t *n)
{
	assert(n);
	for (int i = 0; i < n->rrset_count; ++i) {
		knot_rrset_t rrset = node_rrset_at(n, i);
		if (rrset.type != KNOT_RRTYPE_NSEC &&
		    rrset.type != KNOT_RRTYPE_RRSIG) {
			return false;
		}
	}

	return true;
}

/* - API - Chain creation --------------------------------------------------- */

/*!
 * \brief Create new NSEC chain, add differences from current into a changeset.
 */
int knot_nsec_create_chain(const zone_contents_t *zone, uint32_t ttl,
                           changeset_t *changeset)
{
	assert(zone);
	assert(zone->nodes);
	assert(changeset);

	nsec_chain_iterate_data_t data = { ttl, changeset, zone };

	return knot_nsec_chain_iterate_create(zone->nodes,
	                                      connect_nsec_nodes, &data);
}<|MERGE_RESOLUTION|>--- conflicted
+++ resolved
@@ -33,7 +33,7 @@
  * \param to         Node that should be pointed to from 'from'.
  * \param ttl        Record TTL (SOA's minimum TTL).
  *
- * \return NSEC RR set, NULL on error.
+ * \return Error code, KNOT_EOK if successful.
  */
 static int create_nsec_rrset(knot_rrset_t *rrset, const zone_node_t *from,
                              const zone_node_t *to, uint32_t ttl)
@@ -43,25 +43,16 @@
 	knot_rrset_init(rrset, from->owner, KNOT_RRTYPE_NSEC, KNOT_CLASS_IN);
 
 	// Create bitmap
-<<<<<<< HEAD
 	dnssec_nsec_bitmap_t *rr_types = dnssec_nsec_bitmap_new();
 	if (!rr_types) {
-		return NULL;
+		return KNOT_ENOMEM;
 	}
 
 	bitmap_add_node_rrsets(rr_types, from);
 	dnssec_nsec_bitmap_add(rr_types, KNOT_RRTYPE_NSEC);
 	dnssec_nsec_bitmap_add(rr_types, KNOT_RRTYPE_RRSIG);
-	if (knot_node_rrtype_exists(from, KNOT_RRTYPE_SOA)) {
+	if (node_rrtype_exists(from, KNOT_RRTYPE_SOA)) {
 		dnssec_nsec_bitmap_add(rr_types, KNOT_RRTYPE_DNSKEY);
-=======
-	bitmap_t rr_types = { 0 };
-	bitmap_add_node_rrsets(&rr_types, from);
-	bitmap_add_type(&rr_types, KNOT_RRTYPE_NSEC);
-	bitmap_add_type(&rr_types, KNOT_RRTYPE_RRSIG);
-	if (node_rrtype_exists(from, KNOT_RRTYPE_SOA)) {
-		bitmap_add_type(&rr_types, KNOT_RRTYPE_DNSKEY);
->>>>>>> 1d5a513d
 	}
 
 	// Create RDATA
