--- conflicted
+++ resolved
@@ -43,7 +43,6 @@
 	knot_rrset_init(rrset, from->owner, KNOT_RRTYPE_NSEC, KNOT_CLASS_IN);
 
 	// Create bitmap
-<<<<<<< HEAD
 	dnssec_nsec_bitmap_t *rr_types = dnssec_nsec_bitmap_new();
 	if (!rr_types) {
 		return KNOT_ENOMEM;
@@ -54,34 +53,18 @@
 	dnssec_nsec_bitmap_add(rr_types, KNOT_RRTYPE_RRSIG);
 	if (node_rrtype_exists(from, KNOT_RRTYPE_SOA)) {
 		dnssec_nsec_bitmap_add(rr_types, KNOT_RRTYPE_DNSKEY);
-=======
-	bitmap_t rr_types = { 0 };
-	bitmap_add_node_rrsets(&rr_types, from);
-	knot_bitmap_add_type(&rr_types, KNOT_RRTYPE_NSEC);
-	knot_bitmap_add_type(&rr_types, KNOT_RRTYPE_RRSIG);
-	if (node_rrtype_exists(from, KNOT_RRTYPE_SOA)) {
-		knot_bitmap_add_type(&rr_types, KNOT_RRTYPE_DNSKEY);
->>>>>>> cbdfd12c
 	}
 
 	// Create RDATA
 	assert(to->owner);
 	size_t next_owner_size = knot_dname_size(to->owner);
-<<<<<<< HEAD
 	size_t rdata_size = next_owner_size + dnssec_nsec_bitmap_size(rr_types);
-=======
-	size_t rdata_size = next_owner_size + knot_bitmap_size(&rr_types);
->>>>>>> cbdfd12c
 	uint8_t rdata[rdata_size];
 
 	// Fill RDATA
 	memcpy(rdata, to->owner, next_owner_size);
-<<<<<<< HEAD
 	dnssec_nsec_bitmap_write(rr_types, rdata + next_owner_size);
 	dnssec_nsec_bitmap_free(rr_types);
-=======
-	knot_bitmap_write(&rr_types, rdata + next_owner_size);
->>>>>>> cbdfd12c
 
 	return knot_rrset_add_rdata(rrset, rdata, rdata_size, ttl, NULL);
 }
