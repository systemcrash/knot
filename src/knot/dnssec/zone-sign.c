--- conflicted
+++ resolved
@@ -20,39 +20,27 @@
 #include <sys/types.h>
 #include <time.h>
 
+#include "common-knot/hattrie/hat-trie.h"
 #include "common/debug.h"
+#include "dnssec/key.h"
+#include "dnssec/keytag.h"
+#include "dnssec/sign.h"
+#include "knot/dnssec/zone-keys.h"
+#include "knot/dnssec/zone-sign.h"
+#include "knot/updates/changesets.h"
+#include "knot/zone/contents.h"
+#include "knot/zone/node.h"
+#include "libknot/common.h"
 #include "libknot/descriptor.h"
-#include "libknot/errcode.h"
-#include "common-knot/hattrie/hat-trie.h"
-#include "libknot/common.h"
 #include "libknot/dname.h"
-#include "libknot/rrset.h"
 #include "libknot/dnssec/key.h"
 #include "libknot/dnssec/policy.h"
 #include "libknot/dnssec/rrset-sign.h"
-<<<<<<< HEAD
-#include "libknot/rdata/rdname.h"
-#include "libknot/rdata/rrsig.h"
-#include "libknot/rdata/soa.h"
+#include "libknot/errcode.h"
 #include "libknot/rrset.h"
-=======
-#include "libknot/dnssec/sign.h"
 #include "libknot/rrtype/rdname.h"
 #include "libknot/rrtype/rrsig.h"
 #include "libknot/rrtype/soa.h"
->>>>>>> 1d5a513d
-#include "knot/dnssec/zone-keys.h"
-#include "knot/dnssec/zone-sign.h"
-#include "knot/updates/changesets.h"
-#include "knot/zone/node.h"
-<<<<<<< HEAD
-#include "knot/zone/zone-contents.h"
-#include "dnssec/key.h"
-#include "dnssec/sign.h"
-#include "dnssec/keytag.h"
-=======
-#include "knot/zone/contents.h"
->>>>>>> 1d5a513d
 
 /*- private API - common functions -------------------------------------------*/
 
@@ -159,14 +147,8 @@
 	assert(!knot_rrset_empty(covered));
 	assert(zone_keys);
 
-<<<<<<< HEAD
 	for (int i = 0; i < zone_keys->count; i++) {
 		zone_key_t *key = &zone_keys->keys[i];
-=======
-	node_t *node = NULL;
-	WALK_LIST(node, zone_keys->list) {
-		const knot_zone_key_t *key = (knot_zone_key_t *)node;
->>>>>>> 1d5a513d
 		if (!use_key(key, covered)) {
 			continue;
 		}
@@ -236,13 +218,8 @@
                                  const knot_rrset_t *rrsigs,
                                  const zone_keyset_t *zone_keys,
                                  const knot_dnssec_policy_t *policy,
-<<<<<<< HEAD
-                                 knot_changeset_t *changeset,
+                                 changeset_t *changeset,
                                  time_t *expires_at)
-=======
-                                 changeset_t *changeset,
-                                 uint32_t *expires_at)
->>>>>>> 1d5a513d
 {
 	assert(changeset);
 
@@ -334,14 +311,8 @@
 	knot_rrset_t to_add;
 	knot_rrset_init_empty(&to_add);
 
-<<<<<<< HEAD
 	for (int i = 0; i < zone_keys->count; i++) {
 		const zone_key_t *key = &zone_keys->keys[i];
-=======
-	node_t *node = NULL;
-	WALK_LIST(node, zone_keys->list) {
-		const knot_zone_key_t *key = (knot_zone_key_t *)node;
->>>>>>> 1d5a513d
 		if (!use_key(key, covered)) {
 			continue;
 		}
@@ -355,13 +326,8 @@
 			to_add = create_empty_rrsigs_for(covered);
 		}
 
-<<<<<<< HEAD
-		result = knot_sign_rrset(to_add, covered, key->key,
+		result = knot_sign_rrset(&to_add, covered, key->key,
 		                         key->ctx, policy);
-=======
-		result = knot_sign_rrset(&to_add, covered, &key->dnssec_key,
-		                         key->context, policy);
->>>>>>> 1d5a513d
 		if (result != KNOT_EOK) {
 			break;
 		}
@@ -451,13 +417,8 @@
                         const knot_rrset_t *rrsigs,
                         const zone_keyset_t *zone_keys,
                         const knot_dnssec_policy_t *policy,
-<<<<<<< HEAD
-                        knot_changeset_t *changeset,
+                        changeset_t *changeset,
                         time_t *expires_at)
-=======
-                        changeset_t *changeset,
-                        uint32_t *expires_at)
->>>>>>> 1d5a513d
 {
 	assert(!knot_rrset_empty(covered));
 
@@ -520,19 +481,11 @@
  *
  * \return Error code, KNOT_EOK if successful.
  */
-<<<<<<< HEAD
-static int sign_node_rrsets(const knot_node_t *node,
+static int sign_node_rrsets(const zone_node_t *node,
                             const zone_keyset_t *zone_keys,
                             const knot_dnssec_policy_t *policy,
-                            knot_changeset_t *changeset,
+                            changeset_t *changeset,
                             time_t *expires_at)
-=======
-static int sign_node_rrsets(const zone_node_t *node,
-                            const knot_zone_keys_t *zone_keys,
-                            const knot_dnssec_policy_t *policy,
-                            changeset_t *changeset,
-                            uint32_t *expires_at)
->>>>>>> 1d5a513d
 {
 	assert(node);
 	assert(policy);
@@ -577,13 +530,8 @@
 typedef struct node_sign_args {
 	const zone_keyset_t *zone_keys;
 	const knot_dnssec_policy_t *policy;
-<<<<<<< HEAD
-	knot_changeset_t *changeset;
+	changeset_t *changeset;
 	time_t expires_at;
-=======
-	changeset_t *changeset;
-	uint32_t expires_at;
->>>>>>> 1d5a513d
 } node_sign_args_t;
 
 /*!
@@ -625,13 +573,8 @@
  *
  * \return Error code, KNOT_EOK if successful.
  */
-<<<<<<< HEAD
-static int zone_tree_sign(knot_zone_tree_t *tree,
+static int zone_tree_sign(zone_tree_t *tree,
                           const zone_keyset_t *zone_keys,
-=======
-static int zone_tree_sign(zone_tree_t *tree,
-                          const knot_zone_keys_t *zone_keys,
->>>>>>> 1d5a513d
                           const knot_dnssec_policy_t *policy,
                           changeset_t *changeset,
                           uint32_t *expires_at)
@@ -659,13 +602,8 @@
  * \brief Struct to carry data for changeset signing callback functions.
  */
 typedef struct {
-<<<<<<< HEAD
-	const knot_zone_contents_t *zone;
+	const zone_contents_t *zone;
 	const zone_keyset_t *zone_keys;
-=======
-	const zone_contents_t *zone;
-	const knot_zone_keys_t *zone_keys;
->>>>>>> 1d5a513d
 	const knot_dnssec_policy_t *policy;
 	changeset_t *changeset;
 	hattrie_t *signed_tree;
@@ -733,13 +671,8 @@
 	dnssec_binary_t dnskey_rdata = { 0 };
 	dnssec_key_get_rdata(zone_key->key, &dnskey_rdata);
 
-<<<<<<< HEAD
 	return knot_rrset_add_rdata(rrset, dnskey_rdata.data,
 	                            dnskey_rdata.size, ttl, NULL);
-=======
-	return knot_rrset_add_rdata(rrset, key_rdata->data, key_rdata->size, ttl,
-	                            NULL);
->>>>>>> 1d5a513d
 }
 
 /*!
@@ -757,13 +690,8 @@
  */
 static int remove_invalid_dnskeys(const knot_rrset_t *soa,
                                   const knot_rrset_t *dnskeys,
-<<<<<<< HEAD
                                   const zone_keyset_t *zone_keys,
-                                  knot_changeset_t *changeset)
-=======
-                                  const knot_zone_keys_t *zone_keys,
                                   changeset_t *changeset)
->>>>>>> 1d5a513d
 {
 	assert(soa->type == KNOT_RRTYPE_SOA);
 	assert(changeset);
@@ -788,22 +716,15 @@
 
 	uint16_t dnskeys_rdata_count = dnskeys->rrs.rr_count;
 	for (uint16_t i = 0; i < dnskeys_rdata_count; i++) {
-<<<<<<< HEAD
+		dnskeys_data = knot_rdataset_at(&dnskeys->rrs, i);
 		dnssec_binary_t rdata = {
-		        .size = knot_rrset_rr_size(dnskeys, i),
-		        .data = knot_rrset_rr_rdata(dnskeys, i)
+		        .data = knot_rdata_data(dnskeys_data),
+		        .size = knot_rdata_rdlen(dnskeys_data)
 		};
 		uint16_t keytag = 0;
 		dnssec_keytag(&rdata, &keytag);
 
 		const zone_key_t *key = get_zone_key(zone_keys, keytag);
-=======
-		dnskeys_data = knot_rdataset_at(&dnskeys->rrs, i);
-		uint8_t *rdata = knot_rdata_data(dnskeys_data);
-		uint16_t rdata_size = knot_rdata_rdlen(dnskeys_data);
-		uint16_t keytag = knot_keytag(rdata, rdata_size);
-		const knot_zone_key_t *key = knot_get_zone_key(zone_keys, keytag);
->>>>>>> 1d5a513d
 		if (key == NULL) {
 			dbg_dnssec_detail("keeping unknown DNSKEY with tag "
 			                  "%d\n", keytag);
@@ -863,13 +784,8 @@
  */
 static int add_missing_dnskeys(const knot_rrset_t *soa,
                                const knot_rrset_t *dnskeys,
-<<<<<<< HEAD
                                const zone_keyset_t *zone_keys,
-                               knot_changeset_t *changeset)
-=======
-                               const knot_zone_keys_t *zone_keys,
                                changeset_t *changeset)
->>>>>>> 1d5a513d
 {
 	assert(soa);
 	assert(soa->type == KNOT_RRTYPE_SOA);
@@ -885,14 +801,8 @@
 	bool add_all = (knot_rrset_empty(dnskeys) ||
 	                knot_rdata_ttl(dnskeys_data) != knot_rdata_ttl(soa_data));
 
-<<<<<<< HEAD
 	for (int i = 0; i < zone_keys->count; i++) {
 		const zone_key_t *key = &zone_keys->keys[i];
-=======
-	node_t *node = NULL;
-	WALK_LIST(node, zone_keys->list) {
-		const knot_zone_key_t *key = (knot_zone_key_t *)node;
->>>>>>> 1d5a513d
 		if (!add_all && dnskey_exists_in_zone(dnskeys, key)) {
 			continue;
 		}
@@ -954,21 +864,14 @@
 	// add unknown keys from zone
 	uint16_t dnskeys_rdata_count = dnskeys->rrs.rr_count;
 	for (uint16_t i = 0; i < dnskeys_rdata_count; i++) {
-<<<<<<< HEAD
+		const knot_rdata_t *rr_data = knot_rdataset_at(&dnskeys->rrs, i);
 		dnssec_binary_t dnskey_rdata = {
-		        .size = knot_rrset_rr_size(dnskeys, i),
-		        .data = knot_rrset_rr_rdata(dnskeys, i)
+		        .size = knot_rdata_rdlen(rr_data),
+		        .data = knot_rdata_data(rr_data)
 		};
 		uint16_t keytag = 0;
 		dnssec_keytag(&dnskey_rdata, &keytag);
 		if (get_zone_key(zone_keys, keytag) != NULL) {
-=======
-		const knot_rdata_t *rr_data = knot_rdataset_at(&dnskeys->rrs, i);
-		uint8_t *rdata = knot_rdata_data(rr_data);
-		uint16_t rdata_size = knot_rdata_rdlen(rr_data);
-		uint16_t keytag = knot_keytag(rdata, rdata_size);
-		if (knot_get_zone_key(zone_keys, keytag) != NULL) {
->>>>>>> 1d5a513d
 			continue;
 		}
 
@@ -980,14 +883,8 @@
 	}
 
 	// add known keys from key database
-<<<<<<< HEAD
 	for (int i = 0; i < zone_keys->count; i++) {
 		const zone_key_t *key = &zone_keys->keys[i];
-=======
-	node_t *node = NULL;
-	WALK_LIST(node, zone_keys->list) {
-		const knot_zone_key_t *key = (knot_zone_key_t *)node;
->>>>>>> 1d5a513d
 		if (!key->is_public) {
 			continue;
 		}
@@ -1027,13 +924,8 @@
  *
  * \return Error code, KNOT_EOK if successful.
  */
-<<<<<<< HEAD
-static int update_dnskeys(const knot_zone_contents_t *zone,
+static int update_dnskeys(const zone_contents_t *zone,
                           const zone_keyset_t *zone_keys,
-=======
-static int update_dnskeys(const zone_contents_t *zone,
-                          const knot_zone_keys_t *zone_keys,
->>>>>>> 1d5a513d
                           const knot_dnssec_policy_t *policy,
                           changeset_t *changeset)
 {
@@ -1302,13 +1194,8 @@
 /*!
  * \brief Update zone signatures and store performed changes in changeset.
  */
-<<<<<<< HEAD
-int knot_zone_sign(const knot_zone_contents_t *zone,
+int knot_zone_sign(const zone_contents_t *zone,
                    const zone_keyset_t *zone_keys,
-=======
-int knot_zone_sign(const zone_contents_t *zone,
-                   const knot_zone_keys_t *zone_keys,
->>>>>>> 1d5a513d
                    const knot_dnssec_policy_t *policy,
                    changeset_t *changeset,
                    uint32_t *refresh_at)
@@ -1360,13 +1247,8 @@
 /*!
  * \brief Check if zone SOA signatures are expired.
  */
-<<<<<<< HEAD
-bool knot_zone_sign_soa_expired(const knot_zone_contents_t *zone,
+bool knot_zone_sign_soa_expired(const zone_contents_t *zone,
                                 const zone_keyset_t *zone_keys,
-=======
-bool knot_zone_sign_soa_expired(const zone_contents_t *zone,
-                                const knot_zone_keys_t *zone_keys,
->>>>>>> 1d5a513d
                                 const knot_dnssec_policy_t *policy)
 {
 	if (!zone || !zone_keys || !policy) {
@@ -1461,17 +1343,10 @@
 /*!
  * \brief Sign changeset created by DDNS or zone-diff.
  */
-<<<<<<< HEAD
-int knot_zone_sign_changeset(const knot_zone_contents_t *zone,
-                             const knot_changeset_t *in_ch,
-                             knot_changeset_t *out_ch,
-                             const zone_keyset_t *zone_keys,
-=======
 int knot_zone_sign_changeset(const zone_contents_t *zone,
                              const changeset_t *in_ch,
                              changeset_t *out_ch,
-                             const knot_zone_keys_t *zone_keys,
->>>>>>> 1d5a513d
+                             const zone_keyset_t *zone_keys,
                              const knot_dnssec_policy_t *policy)
 {
 	if (zone == NULL || in_ch == NULL || out_ch == NULL) {
