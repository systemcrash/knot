/*  Copyright (C) 2011 CZ.NIC, z.s.p.o. <knot-dns@labs.nic.cz>

    This program is free software: you can redistribute it and/or modify
    it under the terms of the GNU General Public License as published by
    the Free Software Foundation, either version 3 of the License, or
    (at your option) any later version.

    This program is distributed in the hope that it will be useful,
    but WITHOUT ANY WARRANTY; without even the implied warranty of
    MERCHANTABILITY or FITNESS FOR A PARTICULAR PURPOSE.  See the
    GNU General Public License for more details.

    You should have received a copy of the GNU General Public License
    along with this program.  If not, see <http://www.gnu.org/licenses/>.
 */
/*!
 * \file zones.h
 *
 * \author Lubos Slovak <lubos.slovak@nic.cz>
 *
 * Contains functions for updating zone database from configuration.
 *
 * \addtogroup server
 * @{
 */

#ifndef _KNOTD_ZONES_H_
#define _KNOTD_ZONES_H_

#include <stddef.h>

#include "common/lists.h"
#include "knot/updates/acl.h"
#include "common/evsched.h"
#include "knot/zone/zonedb.h"
#include "knot/conf/conf.h"
#include "knot/server/notify.h"
#include "knot/server/server.h"
#include "knot/server/journal.h"
#include "knot/zone/zone.h"
#include "knot/updates/xfr-in.h"

/* Constants. */
#define ZONES_JITTER_PCT    10 /*!< +-N% jitter to timers. */
#define AXFR_BOOTSTRAP_RETRY (30*1000) /*!< Interval between AXFR BS retries. */
#define AXFR_RETRY_MAXTIME (10*60*1000) /*!< Maximum interval 10mins */

/* Timer special values. */
#define REFRESH_DEFAULT -1 /* Use time value from zone structure. */
#define REFRESH_NOW (knot_random_uint16_t() % 1000) /* Now, but with jitter. */

/*!
 * \brief Sync zone data back to text zonefile.
 *
 * In case when SOA serial of the zonefile differs from the SOA serial of the
 * loaded zone, zonefile needs to be updated.
 *
 * \note Current implementation rewrites the zone file.
 *
 * \param zone Evaluated zone.
 * \param journal Journal to sync.
 *
 * \retval KNOT_EOK if successful.
 * \retval KNOT_ERANGE if zonefile is in sync with journal.
 * \retval KNOT_EINVAL on invalid parameter.
 * \retval KNOT_ERROR on unspecified error during processing.
 */
int zones_zonefile_sync(zone_t *zone, journal_t *journal);

/*!
 * \brief Processes normal response packet.
 *
 * \param server Name server structure to provide the needed data.
 * \param packet Parsed response packet.
 *
 * \retval KNOT_EOK if a valid response was created.
 * \retval KNOT_EINVAL on invalid parameters or packet.
 * \retval KNOT_EMALF if an error occured and the response is not valid.
 */
int zones_process_response(server_t *server,
                           int exp_msgid,
<<<<<<< HEAD
                           knot_pkt_t *packet, uint8_t *response_wire,
                           size_t *rsize);
=======
                           sockaddr_t *from,
                           knot_pkt_t *packet);
>>>>>>> 0c01081d

/*!
 * \brief Decides what type of transfer should be used to update the given zone.
 *.
 * \param zone Zone.
 *
 * \retval
 */
knot_ns_xfr_type_t zones_transfer_to_use(zone_t *zone);

int zones_save_zone(const knot_ns_xfr_t *xfr);

/*!
 * \brief Store changesets in journal.
 *
 * Changesets will be stored to a permanent storage.
 * Journal may be compacted, resulting in flattening changeset history.
 *
 * \param zone Zone associated with the changeset.
 * \param src Changesets.
 *
 * \retval KNOT_EOK on success.
 * \retval KNOT_EINVAL on invalid parameters.
 * \retval KNOT_EAGAIN if journal needs to be synced with zonefile first.
 *
 * \todo Expects the xfr structure to be initialized in some way.
 * \todo Update documentation!!!
 */
int zones_store_changesets(zone_t *zone, knot_changesets_t *src, journal_t *j);

/*!
 * \brief Begin changesets storing transaction.
 *
 * \retval pointer to journal if successful
 * \retval NULL on failure.
 */
journal_t *zones_store_changesets_begin(zone_t *zone);

/*!
 * \brief Commit stored changesets.
 *
 * \retval KNOT_EOK on success.
 * \retval KNOT_EINVAL on invalid parameters.
 * \retval KNOT_ENOENT when no transaction is pending.
 */
int zones_store_changesets_commit(journal_t *j);

/*!
 * \brief Rollback stored changesets.
 *
 * \retval KNOT_EOK on success.
 * \retval KNOT_EINVAL on invalid parameters.
 * \retval KNOT_ENOENT when no transaction is pending.
 */
int zones_store_changesets_rollback(journal_t *j);

/*! \todo Document me. */
int zones_changesets_from_binary(knot_changesets_t *chgsets);

/*! \todo Document me. */
int zones_changesets_to_binary(knot_changesets_t *chgsets);

int zones_load_changesets(const zone_t *zone,
			  knot_changesets_t *dst,
			  uint32_t from, uint32_t to) __attribute__((deprecated));

/*!
 * \brief Creates changesets from zones difference.
 *
 * Also saves changesets to journal, which is taken from old zone.
 *
 * \param old_zone Old zone, previously served by server.
 * \param new_zone New zone, to be served by server, after creating changesets.
 *
 * \retval KNOT_EOK on success.
 * \retval KNOT_EINVAL on invalid arguments.
 * \retval KNOT_ERANGE when new serial is lower than the old one.
 * \retval KNOT_ENODIFF when new zone's serial are equal.
 * \retval KNOT_ERROR when there was error creating changesets.
 */
int zones_create_changeset(const zone_t *old_zone,
                           const zone_t *new_zone,
                           knot_changeset_t *changeset);

int zones_store_and_apply_chgsets(knot_changesets_t *chs,
                                  zone_t *zone,
                                  knot_zone_contents_t **new_contents,
                                  const char *msgpref, int type);

/*!
 * \brief Update zone timers.
 *
 * REFRESH/RETRY/EXPIRE timers are updated according to SOA.
 *
 * \param zone Related zone.
 * \param time Specific timeout or REFRESH_DEFAULT for default.
 *
 * \retval KNOT_EOK
 * \retval KNOT_EINVAL
 * \retval KNOT_ERROR
 */
int zones_schedule_refresh(zone_t *zone, int64_t timeout);

/*!
 * \brief Schedule NOTIFY after zone update.
 * \param zone Related zone.
 *
 * \retval KNOT_EOK
 * \retval KNOT_ERROR
 */
int zones_schedule_notify(zone_t *zone, server_t *server);

/*!
 * \brief Cancel DNSSEC event.
 *
 * \param zone  Related zone.
 *
 * \return Error code, KNOT_OK if successful.
 */
int zones_cancel_dnssec(zone_t *zone);

/*!
 * \brief Schedule DNSSEC event.
 * \param zone Related zone.
 * \param unixtime When to schedule.
 * \param force Force sign or not
 *
 * \return Error code, KNOT_OK if successful.
 */
int zones_schedule_dnssec(zone_t *zone, time_t unixtime);

/*!
 * \brief Schedule IXFR sync for given zone.
 *
 * \param zone     Zone to scheduler IXFR sync for.
 * \param timeout  Sync time in seconds.
 */
void zones_schedule_zonefile_sync(zone_t *zone, uint32_t timeout);

/*!
 * \brief Verify TSIG in query.
 *
 * \param query Query packet.
 * \param key TSIG key used for this query.
 * \param rcode Dst for resulting RCODE.
 * \param tsig_rcode Dst for resulting TSIG RCODE.
 * \param tsig_prev_time_signed Dst for previout time signed.
 *
 * \return KNOT_EOK if verified or error if not.
 */
int zones_verify_tsig_query(const knot_pkt_t *query,
                            const knot_tsig_key_t *key,
                            knot_rcode_t *rcode, uint16_t *tsig_rcode,
                            uint64_t *tsig_prev_time_signed);

/*!
 * \brief Apply changesets to zone from journal.
 *
 * \param zone Specified zone.
 *
 * \retval KNOT_EOK if successful.
 * \retval KNOT_EINVAL on invalid parameters.
 * \retval KNOT_ENOENT if zone has no contents.
 * \retval KNOT_ERROR on unspecified error.
 */
int zones_journal_apply(zone_t *zone);

/*!
 * \brief Creates diff and DNSSEC changesets and stores them to journal.
 *
 * \param z             Zone configuration.
 * \param zone          Zone to sign.
 * \param old_zone      Previous zone.
 * \param zone_changed  The zone was loaded or modified.
 *
 * \return Error code, KNOT_OK if successful.
 */
int zones_do_diff_and_sign(const conf_zone_t *z, zone_t *zone,
                           zone_t *old_zone, bool zone_changed);

/*! \brief Just sign current zone. */
int zones_dnssec_sign(zone_t *zone, bool force, uint32_t *expires_at);

/*
 * Event callbacks.
 */

int zones_expire_ev(event_t *event);
int zones_refresh_ev(event_t *event);
int zones_flush_ev(event_t *event);
int zones_dnssec_ev(event_t *event);

/*! \note Exported API for UPDATE processing, but this should really be done
 *        in a better way as it's very similar code to ixfr-from-diff signing code. */
bool zones_dnskey_changed(const knot_zone_contents_t *old_contents,
                          const knot_zone_contents_t *new_contents);
bool zones_nsec3param_changed(const knot_zone_contents_t *old_contents,
                              const knot_zone_contents_t *new_contents);
int zones_merge_and_store_changesets(zone_t *zone,
                                     knot_changesets_t *diff_chs,
                                     knot_changesets_t *sec_chs,
                                     journal_t **transaction);
void zones_free_merged_changesets(knot_changesets_t *diff_chs,
                                  knot_changesets_t *sec_chs);
uint32_t zones_next_serial(zone_t *zone);


#endif // _KNOTD_ZONES_H_

/*! @} */<|MERGE_RESOLUTION|>--- conflicted
+++ resolved
@@ -79,13 +79,8 @@
  */
 int zones_process_response(server_t *server,
                            int exp_msgid,
-<<<<<<< HEAD
-                           knot_pkt_t *packet, uint8_t *response_wire,
-                           size_t *rsize);
-=======
-                           sockaddr_t *from,
+                           struct sockaddr_storage *from,
                            knot_pkt_t *packet);
->>>>>>> 0c01081d
 
 /*!
  * \brief Decides what type of transfer should be used to update the given zone.
