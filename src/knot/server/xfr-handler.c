--- conflicted
+++ resolved
@@ -396,31 +396,6 @@
 	}
 
 	/* Read DNS/TCP packet. */
-<<<<<<< HEAD
-	int ret = tcp_recv(fd, buf, sizeof(buf), 0);
-	if (ret <= 0) {
-		dbg_xfr_verb("xfr: tcp_recv() failed, ret=%d\n", fd);
-		return KNOTD_ERROR;
-	}
-	data->wire_size = ret;
-
-	/*!
-	 * \todo [TSIG] Somewhere before this fetch the query digest and the TSIG
-	 *       associated with this transfer and save them to 'data'.
-	 */
-	
-	/* Process incoming packet. */
-	switch(data->type) {
-	case XFR_TYPE_AIN:
-		ret = knot_ns_process_axfrin(w->ns, data);
-		break;
-	case XFR_TYPE_IIN:
-		ret = knot_ns_process_ixfrin(w->ns, data);
-		break;
-	default:
-		ret = KNOT_EBADARG;
-		break;
-=======
 	int ret = 0;
 	int rcvd = tcp_recv(fd, buf, sizeof(buf), 0);
 	data->wire_size = rcvd;
@@ -428,6 +403,12 @@
 		data->wire_size = 0;
 		ret = KNOT_ECONN;
 	} else {
+
+	/*!
+	 * \todo [TSIG] Somewhere before this fetch the query digest and the TSIG
+	 *       associated with this transfer and save them to 'data'.
+	 */
+
 		/* Process incoming packet. */
 		switch(data->type) {
 		case XFR_TYPE_AIN:
@@ -440,7 +421,6 @@
 			ret = KNOT_EBADARG;
 			break;
 		}
->>>>>>> 605b7964
 	}
 
 	/* AXFR-style IXFR. */
@@ -1022,18 +1002,12 @@
 				socket_close(xfr.session);
 			} else {
 				log_server_info("IXFR transfer of zone '%s/OUT'"
-<<<<<<< HEAD
-				                "to %s:%d successful.\n",
-				                zname,
-				                r_addr, r_port);
-=======
 						" - not enough data in journal,"
 						" fallback to AXFR.\n",
 						zname);
 				xfr.type = XFR_TYPE_AOUT;
 				xfr_request(w->master, &xfr);
 				return KNOTD_EOK;
->>>>>>> 605b7964
 			}
 		}
 		if (xfr.digest) {
