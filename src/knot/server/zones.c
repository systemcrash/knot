--- conflicted
+++ resolved
@@ -1953,50 +1953,9 @@
 static int sign_after_load(zone_t *zone, const conf_zone_t *z,
                            knot_changesets_t **diff_chs)
 {
-<<<<<<< HEAD
 	assert(zone != NULL);
 	assert(z != NULL);
 	assert(diff_chs != NULL);
-=======
-	/* Calculate differences. */
-	rcu_read_lock();
-
-	knot_changesets_t *diff_chs = NULL;
-	if (z->build_diffs && old_zone && old_zone->contents && zone_changed) {
-		diff_chs = knot_changesets_create();
-		if (diff_chs == NULL) {
-			rcu_read_unlock();
-			return KNOT_ENOMEM;
-		}
-		knot_changeset_t *diff_ch =
-			knot_changesets_create_changeset(diff_chs);
-		if (diff_ch == NULL) {
-			knot_changesets_free(&diff_chs);
-			rcu_read_unlock();
-			return KNOT_ENOMEM;
-		}
-		dbg_zones("Generating diff.\n");
-		int ret = zones_create_changeset(old_zone,
-		                                 zone, diff_ch);
-		if (ret == KNOT_ENODIFF) {
-			log_zone_warning("Zone file for '%s' changed, but "
-			                 "serial didn't - won't create "
-			                 "changesets.\n", z->name);
-		} else if (ret != KNOT_EOK) {
-			log_zone_warning("Failed to calculate differences from "
-			                 "the zone file update: %s\n",
-			                 knot_strerror(ret));
-		}
-		/* Even if there's nothing to create the diff from
-		 * we can still sign the zone - inconsistencies may happen. */
-		// TODO consider returning straight away when serial did not change
-		if (ret != KNOT_EOK && ret != KNOT_ENODIFF && ret != KNOT_ERANGE) {
-			knot_changesets_free(&diff_chs);
-			rcu_read_unlock();
-			return ret;
-		}
-	}
->>>>>>> fdc58c15
 
 	if (z->dnssec_enable) {
 		zone->dnssec.refresh_at = 0;
@@ -2101,6 +2060,9 @@
 			               "differences from the zone "
 			               "file update: %s\n",
 			               z->name, knot_strerror(ret));
+		}
+		if (ret != KNOT_EOK && ret != KNOT_ENODIFF
+		    && ret != KNOT_ERANGE) {
 			knot_changesets_free(diff_chs);
 			return ret;
 		}
