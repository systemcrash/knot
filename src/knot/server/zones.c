/*  Copyright (C) 2011 CZ.NIC, z.s.p.o. <knot-dns@labs.nic.cz>

    This program is free software: you can redistribute it and/or modify
    it under the terms of the GNU General Public License as published by
    the Free Software Foundation, either version 3 of the License, or
    (at your option) any later version.

    This program is distributed in the hope that it will be useful,
    but WITHOUT ANY WARRANTY; without even the implied warranty of
    MERCHANTABILITY or FITNESS FOR A PARTICULAR PURPOSE.  See the
    GNU General Public License for more details.

    You should have received a copy of the GNU General Public License
    along with this program.  If not, see <http://www.gnu.org/licenses/>.
 */

#include <sys/stat.h>
#include <unistd.h>

#include "common/lists.h"
#include "common/prng.h"
#include "libknot/dname.h"
#include "libknot/util/wire.h"
#include "knot/zone/zone-dump-text.h"
#include "knot/zone/zone-load.h"
#include "libknot/zone/zone.h"
#include "libknot/zone/zonedb.h"
#include "knot/conf/conf.h"
#include "knot/other/debug.h"
#include "common/log.h"
#include "knot/server/notify.h"
#include "knot/server/server.h"
#include "libknot/updates/xfr-in.h"
#include "knot/server/zones.h"
#include "knot/zone/zone-dump.h"
#include "libknot/nameserver/name-server.h"
#include "libknot/updates/changesets.h"
#include "libknot/tsig-op.h"
#include "libknot/packet/response.h"
#include "libknot/zone/zone-diff.h"
#include "libknot/updates/ddns.h"

static const size_t XFRIN_CHANGESET_BINARY_SIZE = 100;
static const size_t XFRIN_CHANGESET_BINARY_STEP = 100;
static const size_t XFRIN_BOOTSTRAP_DELAY = 60; /*!< AXFR bootstrap avg. delay */

/* Forward declarations. */
static int zones_dump_zone_text(knot_zone_contents_t *zone,  const char *zf);
static int zones_dump_zone_binary(knot_zone_contents_t *zone, 
                                   const char *zonedb,
                                   const char *zonefile);
/*----------------------------------------------------------------------------*/

/*!
 * \brief Wrapper for TCP send.
 */
#include "knot/server/tcp-handler.h"
static int zones_send_cb(int fd, sockaddr_t *addr, uint8_t *msg, size_t msglen)
{
	return tcp_send(fd, msg, msglen);
}

static int zones_send_udp(int fd, sockaddr_t *addr, uint8_t *msg, size_t msglen)
{
	return sendto(fd, msg, msglen, 0, addr->ptr, addr->len);
}

/*----------------------------------------------------------------------------*/

/*! \brief Zone data destructor function. */
static int zonedata_destroy(knot_zone_t *zone)
{
	if (zone == NULL) {
		return KNOT_EINVAL;
	}
	
	dbg_zones_verb("zones: zonedata_destroy(%p) called\n", zone);
	
	zonedata_t *zd = (zonedata_t *)knot_zone_data(zone);
	if (!zd) {
		return KNOT_EINVAL;
	}

	/* Cancel REFRESH timer. */
	if (zd->xfr_in.timer) {
		evsched_t *sch = zd->xfr_in.timer->parent;
		evsched_cancel(sch, zd->xfr_in.timer);
		evsched_event_free(sch, zd->xfr_in.timer);
		zd->xfr_in.timer = 0;
	}

	/* Cancel EXPIRE timer. */
	if (zd->xfr_in.expire) {
		evsched_t *sch = zd->xfr_in.expire->parent;
		evsched_cancel(sch, zd->xfr_in.expire);
		evsched_event_free(sch, zd->xfr_in.expire);
		zd->xfr_in.expire = 0;
	}
	
	/* Remove list of pending NOTIFYs. */
	pthread_mutex_lock(&zd->lock);
	notify_ev_t *ev = 0, *evn = 0;
	WALK_LIST_DELSAFE(ev, evn, zd->notify_pending) {
		zones_cancel_notify(zd, ev);
	}
	pthread_mutex_unlock(&zd->lock);

	/* Cancel IXFR DB sync timer. */
	if (zd->ixfr_dbsync) {
		evsched_t *sch = zd->ixfr_dbsync->parent;
		evsched_cancel(sch, zd->ixfr_dbsync);
		evsched_event_free(sch, zd->ixfr_dbsync);
		zd->ixfr_dbsync = 0;
	}

	/* Destroy mutex. */
	pthread_mutex_destroy(&zd->lock);
	pthread_mutex_destroy(&zd->xfr_in.lock);

	acl_delete(&zd->xfr_in.acl);
	acl_delete(&zd->xfr_out);
	acl_delete(&zd->notify_in);
	acl_delete(&zd->notify_out);
	acl_delete(&zd->update_in);

	/* Close IXFR db. */
	journal_release(zd->ixfr_db);
	
	/* Free assigned config. */
	conf_free_zone(zd->conf);

	free(zd);
	
	/* Invalidate. */
	zone->data = 0;

	return KNOT_EOK;
}

/*! \brief Zone data constructor function. */
static int zonedata_init(conf_zone_t *cfg, knot_zone_t *zone)
{
	if (cfg == NULL || zone == NULL) {
		return KNOT_EINVAL;
	}
	zonedata_t *zd = malloc(sizeof(zonedata_t));
	if (!zd) {
		return KNOT_ENOMEM;
	}
	memset(zd, 0, sizeof(zonedata_t));

	/* Link to config. */
	zd->conf = cfg;
	zd->server = 0;

	/* Initialize mutex. */
	pthread_mutex_init(&zd->lock, 0);

	/* Initialize ACLs. */
	zd->xfr_out = NULL;
	zd->notify_in = NULL;
	zd->notify_out = NULL;
	zd->update_in = NULL;

	/* Initialize XFR-IN. */
	sockaddr_init(&zd->xfr_in.master, -1);
	zd->xfr_in.timer = 0;
	zd->xfr_in.expire = 0;
	zd->xfr_in.next_id = -1;
	zd->xfr_in.acl = 0;
	zd->xfr_in.wrkr = 0;
	zd->xfr_in.bootstrap_retry = (XFRIN_BOOTSTRAP_DELAY * tls_rand() + 5)
	                             * 1000;
	pthread_mutex_init(&zd->xfr_in.lock, 0);

	/* Initialize NOTIFY. */
	init_list(&zd->notify_pending);

	/* Initialize IXFR database. */
	zd->ixfr_db = journal_open(cfg->ixfr_db, cfg->ixfr_fslimit,
	                           JOURNAL_LAZY, JOURNAL_DIRTY);
	
	if (zd->ixfr_db == NULL) {
		char ebuf[256] = {0};
		strerror_r(errno, ebuf, sizeof(ebuf));
		log_server_warning("Couldn't open journal file for zone '%s', "
		                   "disabling incoming IXFR. (%s)\n", cfg->name, ebuf);
	}

	/* Initialize IXFR database syncing event. */
	zd->ixfr_dbsync = 0;

	/* Set and install destructor. */
	zone->data = zd;
	knot_zone_set_dtor(zone, zonedata_destroy);

	/* Set zonefile SOA serial. */
	const knot_rrset_t *soa_rrs = 0;
	const knot_rdata_t *soa_rr = 0;

	/* Load serial. */
	zd->zonefile_serial = 0;
	const knot_zone_contents_t *contents = knot_zone_contents(zone);
	if (contents) {
		soa_rrs = knot_node_rrset(knot_zone_contents_apex(contents),
					  KNOT_RRTYPE_SOA);
		assert(soa_rrs != NULL);
		soa_rr = knot_rrset_rdata(soa_rrs);
		int64_t serial = knot_rdata_soa_serial(soa_rr);
		zd->zonefile_serial = (uint32_t)serial;
		if (serial < 0) {
			return KNOT_EINVAL;
		}
	}

	return KNOT_EOK;
}

/*!
 * \brief Apply jitter to time interval.
 *
 * Amount of jitter is specified by ZONES_JITTER_PCT.
 *
 * \param interval base value.
 * \return interval value minus rand(0, ZONES_JITTER_PCT) %
 */
static uint32_t zones_jitter(uint32_t interval)
{
	return (interval * (100 - (tls_rand() * ZONES_JITTER_PCT))) / 100; 
}

/*!
 * \brief Return SOA timer value.
 *
 * \param zone Pointer to zone.
 * \param rr_func RDATA specificator.
 * \return Timer in miliseconds.
 */
static uint32_t zones_soa_timer(knot_zone_t *zone,
                                uint32_t (*rr_func)(const knot_rdata_t*))
{
	if (!zone) {
		dbg_zones_verb("zones: zones_soa_timer() called "
		               "with NULL zone\n");
	}

	uint32_t ret = 0;

	/* Retrieve SOA RDATA. */
	const knot_rrset_t *soa_rrs = 0;
	const knot_rdata_t *soa_rr = 0;

	rcu_read_lock();

	knot_zone_contents_t * zc = knot_zone_get_contents((zone));
	if (!zc) {
		rcu_read_unlock();
		return 0;
	}

	soa_rrs = knot_node_rrset(knot_zone_contents_apex(zc),
	                            KNOT_RRTYPE_SOA);
	assert(soa_rrs != NULL);
	soa_rr = knot_rrset_rdata(soa_rrs);
	ret = rr_func(soa_rr);

	rcu_read_unlock();

	/* Convert to miliseconds. */
	return ret * 1000;
}

/*!
 * \brief Return SOA REFRESH timer value.
 *
 * \param zone Pointer to zone.
 * \return REFRESH timer in miliseconds.
 */
static uint32_t zones_soa_refresh(knot_zone_t *zone)
{
	return zones_soa_timer(zone, knot_rdata_soa_refresh);
}

/*!
 * \brief Return SOA RETRY timer value.
 *
 * \param zone Pointer to zone.
 * \return RETRY timer in miliseconds.
 */
static uint32_t zones_soa_retry(knot_zone_t *zone)
{
	return zones_soa_timer(zone, knot_rdata_soa_retry);
}

/*!
 * \brief Return SOA EXPIRE timer value.
 *
 * \param zone Pointer to zone.
 * \return EXPIRE timer in miliseconds.
 */
static uint32_t zones_soa_expire(knot_zone_t *zone)
{
	return zones_soa_timer(zone, knot_rdata_soa_expire);
}

/*!
 * \brief XFR/IN expire event handler.
 */
static int zones_expire_ev(event_t *e)
{
	dbg_zones("zones: EXPIRE timer event\n");
	knot_zone_t *zone = (knot_zone_t *)e->data;
	if (zone == NULL || zone->data == NULL) {
		return KNOT_EINVAL;
	}
	
	zonedata_t *zd = (zonedata_t *)zone->data;
	rcu_read_lock();
	
	/* Check if zone is not discarded. */
	if (knot_zone_flags(zone) & KNOT_ZONE_DISCARDED) {
		rcu_read_unlock();
		return KNOT_EOK;
	}
	
	/* Do not issue SOA query if transfer is pending. */
	int locked = pthread_mutex_trylock(&zd->xfr_in.lock);
	if (locked != 0) {
		dbg_zones("zones: zone '%s' is being transferred, "
		          "deferring EXPIRE\n",
		          zd->conf->name);
		
		/* Reschedule as EXPIRE timer. */
		uint32_t exp_tmr = zones_soa_expire(zone);
		evsched_schedule(e->parent, e, exp_tmr);
		dbg_zones("zones: EXPIRE of '%s' after %u seconds\n",
		          zd->conf->name, exp_tmr / 1000);
		
		/* Unlock RCU. */
		rcu_read_unlock();
		return KNOT_EOK;
	}
	dbg_zones_verb("zones: zone %s locked, no xfers are running\n",
	               zd->conf->name);
	
	/* Won't accept any pending SOA responses. */
	zd->xfr_in.next_id = -1;

	/* Mark the zone as expired. This will remove the zone contents. */
	knot_zone_contents_t *contents = knot_zonedb_expire_zone(
			zd->server->nameserver->zone_db, zone->name);

	if (contents == NULL) {
		pthread_mutex_unlock(&zd->xfr_in.lock);
		log_server_warning("Non-existent zone expired. Ignoring.\n");
		rcu_read_unlock();
		return KNOT_EOK;
	}
	
	/* Publish expired zone. */
	/* Need to keep a reference in case zone get's deleted in meantime. */
	knot_zone_retain(zone);
	rcu_read_unlock();
	synchronize_rcu();
	rcu_read_lock();
	
	/* Log event. */
	log_server_info("Zone '%s' expired.\n", zd->conf->name);
	
	/* Early finish this event to prevent lockup during cancellation. */
	dbg_zones("zones: zone expired, removing from database\n");
	evsched_event_finished(e->parent);
	
	/* Cancel REFRESH timer. */
	if (zd->xfr_in.timer) {
		evsched_cancel(e->parent, zd->xfr_in.timer);
		evsched_event_free(e->parent, zd->xfr_in.timer);
		zd->xfr_in.timer = 0;
	}

	/* Free EXPIRE timer. */
	if (zd->xfr_in.expire) {
		evsched_event_free(e->parent, zd->xfr_in.expire);
		zd->xfr_in.expire = 0;
	}
	
	knot_zone_contents_deep_free(&contents, 0);
	pthread_mutex_unlock(&zd->xfr_in.lock);
	rcu_read_unlock();
	
	/* Release holding reference. */
	knot_zone_release(zone);
	
	return KNOT_EOK;
}

/*!
 * \brief Zone REFRESH or RETRY event.
 */
static int zones_refresh_ev(event_t *e)
{
	dbg_zones("zones: REFRESH or RETRY timer event\n");
	rcu_read_lock();
	knot_zone_t *zone = (knot_zone_t *)e->data;
	if (zone == NULL || zone->data == NULL) {
		rcu_read_unlock();
		return KNOT_EINVAL;
	}

	/* Cancel pending timers. */
	zonedata_t *zd = (zonedata_t *)knot_zone_data(zone);
	
	/* Check if zone is not discarded. */
	if (knot_zone_flags(zone) & KNOT_ZONE_DISCARDED) {
		rcu_read_unlock();
		return KNOT_EOK;
	}

	/* Check for contents. */
	if (!knot_zone_contents(zone)) {

		/* Bootstrap from XFR master. */
		knot_ns_xfr_t xfr_req;
		memset(&xfr_req, 0, sizeof(knot_ns_xfr_t));
		memcpy(&xfr_req.addr, &zd->xfr_in.master, sizeof(sockaddr_t));
		memcpy(&xfr_req.saddr, &zd->xfr_in.via, sizeof(sockaddr_t));
		xfr_req.data = (void *)zone;
		xfr_req.send = zones_send_cb;

		/* Select transfer method. */
		xfr_req.type = XFR_TYPE_AIN;
		xfr_req.zone = zone;
		
		/* Select TSIG key. */
		if (zd->xfr_in.tsig_key.name) {
			xfr_req.tsig_key = &zd->xfr_in.tsig_key;
		}

		/* Enqueue XFR request. */
		int locked = pthread_mutex_trylock(&zd->xfr_in.lock);
		if (locked != 0) {
			dbg_zones("zones: already bootstrapping '%s'\n",
			          zd->conf->name);
			rcu_read_unlock();
			return KNOT_EOK;
		}

		if (zd->xfr_in.scheduled > 0) {
			/* Already pending bootstrap (unprocessed). */
			pthread_mutex_unlock(&zd->xfr_in.lock);
			dbg_zones("zones: already bootstrapping '%s' (q'd)\n",
			          zd->conf->name);
			rcu_read_unlock();
			return KNOT_EOK;
		}
		
//		log_zone_info("Attempting to bootstrap zone %s from master\n",
//			      zd->conf->name);
		++zd->xfr_in.scheduled;
		pthread_mutex_unlock(&zd->xfr_in.lock);
		
		/* Retain pointer to zone for processing. */
		knot_zone_retain(xfr_req.zone);
		
		/* Unlock zone contents. */
		rcu_read_unlock();
		
		/* Mark as finished to prevent stalling. */
		evsched_event_finished(e->parent);
		int ret = xfr_request(zd->server->xfr_h, &xfr_req);
		if (ret != KNOT_EOK) {
			knot_zone_release(xfr_req.zone); /* Discard */
		}
		return ret;
		
	}
	
	/* Do not issue SOA query if transfer is pending. */
	int locked = pthread_mutex_trylock(&zd->xfr_in.lock);
	if (locked != 0) {
		dbg_zones("zones: zone '%s' is being transferred, "
		          "deferring SOA query\n",
		          zd->conf->name);
		
		/* Reschedule as RETRY timer. */
		uint32_t retry_tmr = zones_jitter(zones_soa_retry(zone));
		evsched_schedule(e->parent, e, retry_tmr);
		dbg_zones("zones: RETRY of '%s' after %u seconds\n",
		          zd->conf->name, retry_tmr / 1000);
		
		/* Unlock RCU. */
		rcu_read_unlock();
		return KNOT_EOK;
	} else {
		pthread_mutex_unlock(&zd->xfr_in.lock);
	}
	
	/* Schedule EXPIRE timer on first attempt. */
	if (!zd->xfr_in.expire) {
		uint32_t expire_tmr = zones_jitter(zones_soa_expire(zone));
		zd->xfr_in.expire = evsched_schedule_cb(
					      e->parent,
					      zones_expire_ev,
					      zone, expire_tmr);
		dbg_zones("zones: EXPIRE of '%s' after %u seconds\n",
		          zd->conf->name, expire_tmr / 1000);
	}
	
	/* Reschedule as RETRY timer. */
	uint32_t retry_tmr = zones_jitter(zones_soa_retry(zone));
	evsched_schedule(e->parent, e, retry_tmr);
	dbg_zones("zones: RETRY of '%s' after %u seconds\n",
	          zd->conf->name, retry_tmr / 1000);
	
	/* Prepare buffer for query. */
	uint8_t *qbuf = malloc(SOCKET_MTU_SZ);
	if (qbuf == NULL) {
		log_zone_error("Not enough memory to allocate SOA query.\n");
		rcu_read_unlock();
		return KNOT_ENOMEM;
	}
	
	size_t buflen = SOCKET_MTU_SZ;
	
	knot_ns_xfr_t req;
	memset(&req, 0, sizeof(knot_ns_xfr_t));
	req.wire = qbuf;
	
	/* Select TSIG key. */
	if (zd->xfr_in.tsig_key.name) {
		xfr_prepare_tsig(&req, &zd->xfr_in.tsig_key);
	}

	/* Create query. */
	int sock = -1;
	char strbuf[256] = "Generic error.";
	const char *errstr = strbuf;
	sockaddr_t *master = &zd->xfr_in.master;
	int ret = xfrin_create_soa_query(zone->name, &req, &buflen);
	if (ret == KNOT_EOK) {

		/* Create socket on random port. */
		sock = socket_create(master->family, SOCK_DGRAM);
		
		/* Check requested source. */
		sockaddr_t *via = &zd->xfr_in.via;
		if (via->len > 0) {
			if (bind(sock, via->ptr, via->len) < 0) {
				socket_close(sock);
				sock = -1;
				char r_addr[SOCKADDR_STRLEN];
				sockaddr_tostr(via, r_addr, sizeof(r_addr));
				snprintf(strbuf, sizeof(strbuf),
				         "Couldn't bind to \'%s\'", r_addr);
			}
		}

		/* Send query. */
		ret = KNOT_ERROR;
		if (sock > -1) {
			int sent = sendto(sock, qbuf, buflen, 0,
			                  master->ptr, master->len);
		
			/* Store ID of the awaited response. */
			if (sent == buflen) {
				ret = KNOT_EOK;
			} else {
				strbuf[0] = '\0';
				strerror_r(errno, strbuf, sizeof(strbuf));
				socket_close(sock);
				sock = -1;
			}
		}
		
		/* Check result. */
		if (ret == KNOT_EOK) {
			zd->xfr_in.next_id = knot_wire_get_id(qbuf);
			dbg_zones("zones: expecting SOA response "
			          "ID=%d for '%s'\n",
			          zd->xfr_in.next_id, zd->conf->name);
		}
	} else {
		ret = KNOT_ERROR;
		errstr = "Couldn't create SOA query";
	}

	
	/* Mark as finished to prevent stalling. */
	evsched_event_finished(e->parent);
	
	/* Watch socket. */
	req.session = sock;
	req.type = XFR_TYPE_SOA;
	req.flags |= XFR_FLAG_UDP;
	req.zone = zone;
	req.wire = NULL;
	memcpy(&req.addr, master, sizeof(sockaddr_t));
	memcpy(&req.saddr, &zd->xfr_in.via, sizeof(sockaddr_t));
	sockaddr_update(&req.addr);
	sockaddr_update(&req.saddr);
	
	/* Retain pointer to zone and issue. */
	knot_zone_retain(req.zone);
	if (ret == KNOT_EOK) {
		ret = xfr_request(zd->server->xfr_h, &req);
	}
	if (ret != KNOT_EOK) {
		free(req.digest);
		knot_zone_release(req.zone); /* Discard */
		log_server_warning("Failed to issue SOA query for zone '%s' (%s).\n",
		                   zd->conf->name, errstr);
	}
	
	free(qbuf);
	
	/* Unlock RCU. */
	rcu_read_unlock();

	return ret;
}

/*!
 * \brief Send NOTIFY to slave server.
 */
static int zones_notify_send(event_t *e)
{
	dbg_notify("notify: NOTIFY timer event\n");
	rcu_read_lock();
	notify_ev_t *ev = (notify_ev_t *)e->data;
	if (ev == NULL) {
		rcu_read_unlock();
		log_zone_error("NOTIFY invalid event received\n");
		return KNOT_EINVAL;
	}
	
	knot_zone_t *zone = ev->zone;
	if (zone == NULL || zone->data == NULL) {
		rcu_read_unlock();
		log_zone_error("NOTIFY invalid event data received\n");
		evsched_event_free(e->parent, e);
		free(ev);
		return KNOT_EINVAL;
	}
	
	/* Check if zone is not discarded. */
	if (knot_zone_flags(zone) & KNOT_ZONE_DISCARDED) {
		rcu_read_unlock(); /* Event will be freed on zonedata_destroy.*/
		return KNOT_EOK;
	}

	/* Check for answered/cancelled query. */
	zonedata_t *zd = (zonedata_t *)knot_zone_data(zone);
	knot_zone_contents_t *contents = knot_zone_get_contents(zone);

	/* Reduce number of available retries. */
	--ev->retries;

	/* Check number of retries. */
	if (ev->retries < 0) {
		log_server_notice("NOTIFY query maximum number of retries "
				  "for zone '%s' exceeded.\n",
				  zd->conf->name);
		rcu_read_unlock();
		pthread_mutex_lock(&zd->lock);
		rem_node(&ev->n);
		evsched_event_free(e->parent, e);
		free(ev);
		pthread_mutex_unlock(&zd->lock);
		return KNOT_EMALF;
	}

	/* RFC suggests 60s, but it is configurable. */
	int retry_tmr = ev->timeout * 1000;
 
	/* Reschedule. */
	evsched_schedule(e->parent, e, retry_tmr);
	dbg_notify("notify: Query RETRY after %u secs (zone '%s')\n",
	           retry_tmr / 1000, zd->conf->name);
	
	/* Prepare buffer for query. */
	uint8_t *qbuf = malloc(SOCKET_MTU_SZ);
	if (qbuf == NULL) {
		log_zone_error("Not enough memory to allocate NOTIFY query.\n");
		rcu_read_unlock();
		return KNOT_ENOMEM;
	}
	
	size_t buflen = SOCKET_MTU_SZ;

	/* Create query. */
	int ret = notify_create_request(contents, qbuf, &buflen);
	if (ret == KNOT_EOK && zd->server) {

		/* Create socket on random port. */
		int sock = socket_create(ev->addr.family, SOCK_DGRAM);
		
		/* Check requested source. */
		if (ev->saddr.len > 0) {
			if (bind(sock, ev->saddr.ptr, ev->saddr.len) < 0) {
				socket_close(sock);
				sock = -1;
			}
		}

		/* Send query. */
		ret = -1;
		if (sock > -1) {
			ret = sendto(sock, qbuf, buflen, 0,
				     ev->addr.ptr, ev->addr.len);
		}

		/* Store ID of the awaited response. */
		if (ret == buflen) {
			ev->msgid = knot_wire_get_id(qbuf);
			
		}
		
		/* Mark as finished to prevent stalling. */
		evsched_event_finished(e->parent);

		/* Watch socket. */
		knot_ns_xfr_t req;
		memset(&req, 0, sizeof(req));
		req.session = sock;
		req.type = XFR_TYPE_NOTIFY;
		req.flags |= XFR_FLAG_UDP;
		req.zone = zone;
		memcpy(&req.addr, &ev->addr, sizeof(sockaddr_t));
		memcpy(&req.saddr, &ev->saddr, sizeof(sockaddr_t));
		
		/* Retain pointer to zone and issue request. */
		knot_zone_retain(req.zone);
		ret = xfr_request(zd->server->xfr_h, &req);
		if (ret != KNOT_EOK) {
			knot_zone_release(req.zone); /* Discard */
		}
	}
	
	free(qbuf);

	rcu_read_unlock();

	return ret;
}

/*! \brief Function for marking nodes as synced and updated. */
static int zones_ixfrdb_sync_apply(journal_t *j, journal_node_t *n)
{
	/* Check for dirty bit (not synced to permanent storage). */
	if (n->flags & JOURNAL_DIRTY) {

		/* Remove dirty bit. */
		n->flags = n->flags & ~JOURNAL_DIRTY;

		/* Sync. */
		journal_update(j, n);
	}

	return KNOT_EOK;
}

/*!
 * \brief Sync chagnes in zone to zonefile.
 */
static int zones_zonefile_sync_ev(event_t *e)
{
	dbg_zones("zones: IXFR database SYNC timer event\n");

	/* Fetch zone. */
	knot_zone_t *zone = (knot_zone_t *)e->data;
	if (!zone) {
		return KNOT_EINVAL;
	}

	/* Fetch zone data. */
	zonedata_t *zd = (zonedata_t *)zone->data;
	if (!zd) {
		return KNOT_EINVAL;
	}

	/* Execute zonefile sync. */
	journal_t *j = journal_retain(zd->ixfr_db);
	int ret = zones_zonefile_sync(zone, j);
	journal_release(j);

	rcu_read_lock();
	if (ret == KNOT_EOK) {
		log_zone_info("Applied differences of '%s' to zonefile.\n",
		              zd->conf->name);
	} else if (ret != KNOT_ERANGE) {
		log_zone_warning("Failed to apply differences of '%s' "
		                 "to zonefile.\n",
		                 zd->conf->name);
	}
	rcu_read_unlock();

	/* Reschedule. */
	rcu_read_lock();
	evsched_schedule(e->parent, e, zd->conf->dbsync_timeout * 1000);
	dbg_zones("zones: next IXFR database SYNC of '%s' in %d seconds\n",
	          zd->conf->name, zd->conf->dbsync_timeout);
	rcu_read_unlock();

	return ret;
}

/*!
 * \brief Update ACL list from configuration.
 *
 * \param acl Pointer to existing or NULL ACL.
 * \param acl_list List of remotes from configuration.
 *
 * \retval KNOT_EOK on success.
 * \retval KNOT_EINVAL on invalid parameters.
 * \retval KNOT_ENOMEM on failed memory allocation.
 */
static int zones_set_acl(acl_t **acl, list* acl_list)
{
	if (!acl || !acl_list) {
		return KNOT_EINVAL;
	}

	/* Truncate old ACL. */
	acl_delete(acl);

	/* Create new ACL. */
	*acl = acl_new(ACL_DENY, 0);
	if (*acl == NULL) {
		return KNOT_ENOMEM;
	}

	/* Load ACL rules. */
	sockaddr_t addr;
	conf_remote_t *r = 0;
	WALK_LIST(r, *acl_list) {

		/* Initialize address. */
		/*! Port matching disabled, port = 0. */
		sockaddr_init(&addr, -1);
		conf_iface_t *cfg_if = r->remote;
		int ret = sockaddr_set(&addr, cfg_if->family,
		                       cfg_if->address, 0);
		sockaddr_setprefix(&addr, cfg_if->prefix);

		/* Load rule. */
		if (ret > 0) {
			/*! \todo Correct search for the longest prefix match.
			 *        This just favorizes remotes with TSIG.
			 *        (issue #1675)
			 */
			unsigned flags = 0;
			if (cfg_if->key != NULL) {
				flags = ACL_PREFER;
			}
			acl_create(*acl, &addr, ACL_ACCEPT, cfg_if, flags);
		}
	}

	return KNOT_EOK;
}

/*!
 * \brief Load zone to zone database.
 *
 * \param dst Loaded zone will be returned in this parameter.
 * \param zone_name Zone name (owner of the apex node).
 * \param source Path to zone file source.
 * \param filename Path to requested compiled zone file.
 *
 * \retval KNOT_EOK
 * \retval KNOT_EINVAL
 * \retval KNOT_EZONEINVAL
 */
static int zones_load_zone(knot_zone_t **dst, const char *zone_name,
			   const char *source, const char *filename)
{
	if (dst == NULL || zone_name == NULL || source == NULL) {
		return KNOT_EINVAL;
	}
	*dst = NULL;
	
	/* Duplicate zone name. */
	size_t zlen = strlen(zone_name);
	char *zname = NULL;
	if (zlen > 0) {
		if ((zname = strdup(zone_name)) == NULL) {
			return KNOT_ENOMEM;
		}
	} else {
		return KNOT_EINVAL;
	}
	zname[zlen - 1] = '\0'; /* Trim last dot */
	if (filename == NULL) {
		log_server_error("No file name for zone '%s'.\n", zname);
		free(zname);
		return KNOT_EINVAL;
	}
	
	
	/* Check if the compiled file still exists. */
	struct stat st;
	if (stat(source, &st) != 0) {
		char reason[256] = {0};
		strerror_r(errno, reason, sizeof(reason));
		log_server_warning("Failed to open zone file '%s' (%s).\n",
		                   zname, reason);
		free(zname);
		return KNOT_EZONEINVAL;
	}

	/* Attempt to open compiled zone for loading. */
	int ret = KNOT_EOK;
	zloader_t *zl = NULL;
	dbg_zones("zones: parsing zone database '%s'\n", filename);
	switch(knot_zload_open(&zl, filename)) {
	case KNOT_EOK:
		/* OK */
		break;
	case KNOT_EACCES:
		log_server_error("Failed to open compiled zone '%s' "
				 "(Permission denied).\n", filename);
		free(zname);
		return KNOT_EZONEINVAL;
	case KNOT_ENOENT:
		log_server_error("Couldn't find compiled zone. "
				 "Please recompile '%s'.\n", zname);
		free(zname);
		return KNOT_EZONEINVAL;
	case KNOT_ECRC:
		log_server_error("Compiled zone db CRC mismatch, "
				 "db is corrupted or .crc file is "
				 "deleted. Please recompile '%s'.\n",
				 zname);
		free(zname);
		return KNOT_EZONEINVAL;
	case KNOT_EMALF:
		log_server_error("Compiled db '%s' is too old. "
				 "Please recompile '%s'.\n",
				 filename, zname);
		free(zname);
		return KNOT_EZONEINVAL;
	case KNOT_EFEWDATA:
	case KNOT_ERROR:
	case KNOT_ENOMEM:
	default:
		log_server_error("Failed to load compiled zone file "
				 "'%s'.\n", filename);
		free(zname);
		return KNOT_EZONEINVAL;
	}
	
	/* Check the source file */
	assert(zl != NULL);
	int src_changed = strcmp(source, zl->source) != 0;
	if (src_changed || knot_zload_needs_update(zl)) {
		log_server_warning("Database for zone '%s' is not "
				   "up-to-date. Please recompile.\n",
				   zname);
	}
	
	*dst = knot_zload_load(zl);
	if (*dst == NULL) {
		log_server_error("Failed to load db '%s' for zone '%s'.\n",
				 filename, zname);
		knot_zload_close(zl);
		free(zname);
		return KNOT_EZONEINVAL;
	}
	
	/* Check if loaded origin matches. */
	const knot_dname_t *dname = knot_zone_name(*dst);
	knot_dname_t *dname_req = NULL;
	dname_req = knot_dname_new_from_str(zone_name, zlen, 0);
	if (knot_dname_compare(dname, dname_req) != 0) {
		log_server_error("Origin of the zone db file is "
				 "different than '%s'\n",
				 zone_name);
		knot_zone_deep_free(dst, 0);
		ret = KNOT_EZONEINVAL;
	} else {
		/* Save the timestamp from the zone db file. */
		if (stat(filename, &st) < 0) {
			dbg_zones("zones: failed to stat() zone db, "
				  "something is seriously wrong\n");
			knot_zone_deep_free(dst, 0);
			ret = KNOT_EZONEINVAL;
		} else {
			knot_zone_set_version(*dst, st.st_mtime);
		}
	}
	knot_dname_free(&dname_req);
	knot_zload_close(zl);
	free(zname);
	return ret;
}

/*----------------------------------------------------------------------------*/

/*! \brief Return 'serial_from' part of the key. */
static inline uint32_t ixfrdb_key_from(uint64_t k)
{
	/*      64    32       0
	 * key = [TO   |   FROM]
	 * Need: Least significant 32 bits.
	 */
	return (uint32_t)(k & ((uint64_t)0x00000000ffffffff));
}

/*----------------------------------------------------------------------------*/

/*! \brief Return 'serial_to' part of the key. */
static inline uint32_t ixfrdb_key_to(uint64_t k)
{
	/*      64    32       0
	 * key = [TO   |   FROM]
	 * Need: Most significant 32 bits.
	 */
	return (uint32_t)(k >> (uint64_t)32);
}

/*----------------------------------------------------------------------------*/

/*! \brief Compare function to match entries with target serial. */
static inline int ixfrdb_key_to_cmp(uint64_t k, uint64_t to)
{
	/*      64    32       0
	 * key = [TO   |   FROM]
	 * Need: Most significant 32 bits.
	 */
	return ((uint64_t)ixfrdb_key_to(k)) - to;
}

/*----------------------------------------------------------------------------*/

/*! \brief Compare function to match entries with starting serial. */
static inline int ixfrdb_key_from_cmp(uint64_t k, uint64_t from)
{
	/*      64    32       0
	 * key = [TO   |   FROM]
	 * Need: Least significant 32 bits.
	 */
	return ((uint64_t)ixfrdb_key_from(k)) - from;
}

/*----------------------------------------------------------------------------*/

/*! \brief Make key for journal from serials. */
static inline uint64_t ixfrdb_key_make(uint32_t from, uint32_t to)
{
	/*      64    32       0
	 * key = [TO   |   FROM]
	 */
	return (((uint64_t)to) << ((uint64_t)32)) | ((uint64_t)from);
}

/*----------------------------------------------------------------------------*/

int zones_changesets_from_binary(knot_changesets_t *chgsets)
{
	/*! \todo #1291 Why doesn't this just increment stream ptr? */
	
	assert(chgsets != NULL);
	assert(chgsets->allocated >= chgsets->count);
	/*
	 * Parses changesets from the binary format stored in chgsets->data
	 * into the changeset_t structures.
	 */
	knot_rrset_t *rrset = 0;
	int ret = 0;

	for (int i = 0; i < chgsets->count; ++i) {
		
		/* Read changeset flags. */
		knot_changeset_t* chs = chgsets->sets + i;
		size_t remaining = chs->size;
		memcpy(&chs->flags, chs->data, sizeof(uint32_t));
		remaining -= sizeof(uint32_t);
		
		/* Read initial changeset RRSet - SOA. */
		uint8_t *stream = chs->data + (chs->size - remaining);
		ret = knot_zload_rrset_deserialize(&rrset, stream, &remaining);
		if (ret != KNOT_EOK) {
			dbg_xfr("xfr: SOA: failed to deserialize data "
			        "from changeset, %s\n", knot_strerror(ret));
			return KNOT_EMALF;
		}

		/* in this special case (changesets loaded
		 * from journal) the SOA serial should already
		 * be set, check it.
		 */
		dbg_xfr_verb("xfr: reading RRSets to REMOVE, first RR is %hu\n",
		             knot_rrset_type(rrset));
		assert(knot_rrset_type(rrset) == KNOT_RRTYPE_SOA);
		assert(chs->serial_from ==
		       knot_rdata_soa_serial(knot_rrset_rdata(rrset)));
		knot_changeset_store_soa(&chs->soa_from, &chs->serial_from,
					 rrset);

		/* Read remaining RRSets */
		int in_remove_section = 1;
		while (remaining > 0) {

			/* Parse next RRSet. */
			rrset = 0;
			stream = chs->data + (chs->size - remaining);
			ret = knot_zload_rrset_deserialize(&rrset, stream, &remaining);
			if (ret != KNOT_EOK) {
				dbg_xfr("xfr: failed to deserialize data "
				        "from changeset, %s\n",
				        knot_strerror(ret));
				return KNOT_EMALF;
			}

			/* Check for next SOA. */
			if (knot_rrset_type(rrset) == KNOT_RRTYPE_SOA) {

				/* Move to ADD section if in REMOVE. */
				if (in_remove_section) {
					knot_changeset_store_soa(
						&chgsets->sets[i].soa_to,
						&chgsets->sets[i].serial_to,
						rrset);
					dbg_xfr_verb("xfr: reading RRSets"
					             " to ADD\n");
					in_remove_section = 0;
				} else {
					/* Final SOA. */
					dbg_xfr_verb("xfr: extra SOA\n");
					knot_rrset_free(&rrset);
					break;
				}
			} else {
				/* Remove RRSets. */
				if (in_remove_section) {
					ret = knot_changeset_add_rrset(
						&chgsets->sets[i].remove,
						&chgsets->sets[i].remove_count,
						&chgsets->sets[i]
						    .remove_allocated,
						rrset);
				} else {
				/* Add RRSets. */
					ret = knot_changeset_add_rrset(
						&chgsets->sets[i].add,
						&chgsets->sets[i].add_count,
						&chgsets->sets[i].add_allocated,
						rrset);
				}

				/* Check result. */
				if (ret != KNOT_EOK) {
					dbg_xfr("xfr: failed to add/remove "
					        "RRSet to changeset: %s\n",
					        knot_strerror(ret));
					return KNOT_ERROR;
				}
			}
		}
		
		dbg_xfr_verb("xfr: read all RRSets in changeset\n");
	}

	return KNOT_EOK;
}

/*----------------------------------------------------------------------------*/

static int zones_load_changesets(const knot_zone_t *zone, 
                                 knot_changesets_t *dst,
                                 uint32_t from, uint32_t to)
{
	if (!zone || !dst) {
		dbg_zones_detail("Bad arguments: zone=%p, dst=%p\n", zone, dst);
		return KNOT_EINVAL;
	}
	if (!zone->data) {
		dbg_zones_detail("Bad arguments: zone->data=%p\n", zone->data);
		return KNOT_EINVAL;
	}
	
	/* Fetch zone-specific data. */
	zonedata_t *zd = (zonedata_t *)knot_zone_data(zone);
	if (!zd->ixfr_db) {
		dbg_zones_detail("Bad arguments: zd->ixfr_db=%p\n", zone->data);
		return KNOT_EINVAL;
	}

	rcu_read_lock();
	dbg_xfr("xfr: loading changesets for zone '%s' from serial %u to %u\n",
	        zd->conf->name, from, to);
	rcu_read_unlock();
	
	/* Retain journal for changeset loading. */
	journal_t *j = journal_retain(zd->ixfr_db);
	if (j == NULL) {
		return KNOT_EBUSY;
	}

	/* Read entries from starting serial until finished. */
	uint32_t found_to = from;
	journal_node_t *n = 0;
	int ret = journal_fetch(j, from, ixfrdb_key_from_cmp, &n);
	if (ret != KNOT_EOK) {
		dbg_xfr("xfr: failed to fetch starting changeset: %s\n",
		        knot_strerror(ret));
		journal_release(j);
		return ret;
	}
	
	while (n != 0 && n != journal_end(j)) {

		/* Check for history end. */
		if (to == found_to) {
			break;
		}

		/*! \todo Increment and decrement to reserve +1,
		 *        but not incremented counter.*/
		/* Check changesets size if needed. */
		++dst->count;
		ret = knot_changesets_check_size(dst);
		--dst->count;
		if (ret != KNOT_EOK) {
			//--dst->count;
			dbg_xfr("xfr: failed to check changesets size: %s\n",
			        knot_strerror(ret));
			journal_release(j);
			return KNOT_ERROR;
		}
		
		/* Skip wrong changesets. */
		if (!(n->flags & JOURNAL_VALID) || n->flags & JOURNAL_TRANS) {
			++n;
			continue;
		}

		/* Initialize changeset. */
		dbg_xfr_detail("xfr: reading entry #%zu id=%llu\n",
		               dst->count, (unsigned long long)n->id);
		knot_changeset_t *chs = dst->sets + dst->count;
		chs->serial_from = ixfrdb_key_from(n->id);
		chs->serial_to = ixfrdb_key_to(n->id);
		chs->data = malloc(n->len);
		if (!chs->data) {
			journal_release(j);
			return KNOT_ENOMEM;
		}

		/* Read journal entry. */
		ret = journal_read_node(j, n, (char*)chs->data);
		if (ret != KNOT_EOK) {
			dbg_xfr("xfr: failed to read data from journal\n");
			free(chs->data);
			journal_release(j);
			return KNOT_ERROR;
		}

		/* Update changeset binary size. */
		chs->size = chs->allocated = n->len;

		/* Next node. */
		found_to = chs->serial_to;
		++dst->count;
		++n;

		/*! \todo Check consistency. */
	}
	
	dbg_xfr_detail("xfr: finished reading journal entries\n");
	journal_release(j);

	/* Unpack binary data. */
	int unpack_ret = zones_changesets_from_binary(dst);
	if (unpack_ret != KNOT_EOK) {
		dbg_xfr("xfr: failed to unpack changesets "
		        "from binary, %s\n", knot_strerror(unpack_ret));
		return unpack_ret;
	}

	/* Check for complete history. */
	if (to != found_to) {
		dbg_xfr_detail("xfr: load changesets finished, ERANGE\n");
		return KNOT_ERANGE;
	}

	/* History reconstructed. */
	dbg_xfr_detail("xfr: load changesets finished, EOK\n");
	return KNOT_EOK;
}

/*----------------------------------------------------------------------------*/

/*!
 * \brief Apply changesets to zone from journal.
 *
 * \param zone Specified zone.
 *
 * \retval KNOT_EOK if successful.
 * \retval KNOT_EINVAL on invalid parameters.
 * \retval KNOT_ENOENT if zone has no contents.
 * \retval KNOT_ERROR on unspecified error.
 */
static int zones_journal_apply(knot_zone_t *zone)
{
	/* Fetch zone. */
	if (!zone) {
		return KNOT_EINVAL;
	}

	rcu_read_lock();

	knot_zone_contents_t *contents = knot_zone_get_contents(zone);
	zonedata_t *zd = (zonedata_t *)knot_zone_data(zone);
	if (!contents || !zd) {
		rcu_read_unlock();
		return KNOT_ENOENT;
	}

	/* Fetch SOA serial. */
	const knot_rrset_t *soa_rrs = 0;
	const knot_rdata_t *soa_rr = 0;
	soa_rrs = knot_node_rrset(knot_zone_contents_apex(contents),
	                            KNOT_RRTYPE_SOA);
	assert(soa_rrs != NULL);
	soa_rr = knot_rrset_rdata(soa_rrs);
	int64_t serial_ret = knot_rdata_soa_serial(soa_rr);
	if (serial_ret < 0) {
		rcu_read_unlock();
		return KNOT_EINVAL;
	}
	uint32_t serial = (uint32_t)serial_ret;

	/* Load all pending changesets. */
	dbg_zones_verb("zones: loading all changesets of '%s' from SERIAL %u\n",
	               zd->conf->name, serial);
	knot_changesets_t* chsets = malloc(sizeof(knot_changesets_t));
	memset(chsets, 0, sizeof(knot_changesets_t));
	/*! \todo Check what should be the upper bound. */
	int ret = zones_load_changesets(zone, chsets, serial, serial - 1);
	if (ret == KNOT_EOK || ret == KNOT_ERANGE) {
		if (chsets->count > 0) {
			/* Apply changesets. */
			log_server_info("Applying '%zu' changesets from journal "
			                "to zone '%s'.\n",
			                chsets->count, zd->conf->name);
			knot_zone_contents_t *contents = NULL;
			int apply_ret = xfrin_apply_changesets(zone, chsets,
			                                       &contents);
			if (apply_ret != KNOT_EOK) {
				log_server_error("Failed to apply changesets to"
				                 " '%s' - Apply failed: %s\n",
				                 zd->conf->name,
				                 knot_strerror(apply_ret));
				ret = KNOT_ERROR;

				// Cleanup old and new contents
				xfrin_rollback_update(zone->contents,
				                      &contents,
				                      &chsets->changes);
			} else {
				/* Switch zone immediately. */
				rcu_read_unlock();
				apply_ret = xfrin_switch_zone(zone, contents,
							      XFR_TYPE_IIN);
				rcu_read_lock();
				if (apply_ret == KNOT_EOK) {
					xfrin_cleanup_successful_update(
							&chsets->changes);
				} else {
					log_server_error("Failed to apply "
					  "changesets to '%s' - Switch failed: "
					  "%s\n", zd->conf->name,
					  knot_strerror(apply_ret));
					ret = KNOT_ERROR;

					// Cleanup old and new contents
					xfrin_rollback_update(zone->contents,
					                      &contents,
					                      &chsets->changes);
				}
			}
		}
	} else {
		dbg_zones("zones: failed to load changesets - %s\n",
		          knot_strerror(ret));
	}

	/* Free changesets and return. */
	rcu_read_unlock();
	knot_free_changesets(&chsets);
	return ret;
}

/*----------------------------------------------------------------------------*/

/*!
 * \brief Insert new zone to the database.
 *
 * Zones that should be retained are just added from the old database to the
 * new. New zones are loaded.
 *
 * \param z Zone configuration.
 * \param dst Used for returning new/updated zone.
 * \param ns Name server instance.
 * \param db_old Old zone database.
 *
 * \retval KNOT_EOK if successful.
 * \retval KNOT_EINVAL on invalid parameters.
 * \retval KNOT_ENOENT if zone has no contents.
 * \retval KNOT_ERROR on unspecified error.
 */
static int zones_insert_zone(conf_zone_t *z, knot_zone_t **dst,
                             knot_nameserver_t *ns)
{
	if (z == NULL || dst == NULL || ns == NULL) {
		return KNOT_EINVAL;
	}
	
	/* Convert the zone name into a domain name. */
	/* Local allocation, will be discarded. */
	knot_dname_t *dname = knot_dname_new_from_str(z->name, strlen(z->name),
	                                              NULL);
	if (dname == NULL) {
		log_server_error("Error creating domain name from zone"
		                 " name\n");
		return KNOT_EINVAL;
	}

	/* Try to find the zone in the current zone db. */
	rcu_read_lock();
	knot_zone_t *zone = knot_zonedb_find_zone(ns->zone_db, dname);
	rcu_read_unlock();

	/* Attempt to bootstrap if db or source does not exist. */
	int zone_changed = 0;
	struct stat s = {};
	int stat_ret = stat(z->file, &s);
	if (zone != NULL) {
		/* if found, check timestamp of the file against the
		 * loaded zone
		 */
		if (stat_ret == 0 && knot_zone_version(zone) < s.st_mtime) {
			zone_changed = 1;
		}
	} else {
		zone_changed = 1;
	}

	/* Reload zone file. */
	int is_new = 0;
	int is_bootstrapped = 0;
	int ret = KNOT_ERROR;
	if (zone_changed) {
		/* Zone file not exists and has master set. */
		if (stat_ret < 0 && !EMPTY_LIST(z->acl.xfr_in)) {

			/* Create stub database. */
			dbg_zones_verb("zones: loading stub zone '%s' "
			               "for bootstrap.\n",
			               z->name);
			knot_dname_t *owner = knot_dname_deep_copy(dname);
			zone = knot_zone_new_empty(owner);
			if (zone != NULL) {
				ret = KNOT_EOK;
				is_bootstrapped = 1;
			} else {
				dbg_zones("zones: failed to create "
				          "stub zone '%s'.\n", z->name);
				ret = KNOT_ERROR;
			}
		} else {
			dbg_zones_verb("zones: loading zone '%s' from '%s'\n",
			               z->name, z->db);
			ret = zones_load_zone(&zone, z->name, z->file, z->db);
			const knot_node_t *apex = NULL;
			const knot_rrset_t *soa = NULL;
			if (ret == KNOT_EOK) {
				apex = knot_zone_contents_apex(
					knot_zone_contents(zone));
				soa = knot_node_rrset(apex,
					KNOT_RRTYPE_SOA);
				int64_t sn = 0;
				if (apex && soa) {
					sn = knot_rdata_soa_serial(
					         knot_rrset_rdata(soa));
					if (sn < 0) sn = 0;
				}
				log_server_info("Loaded zone '%s' serial %u\n",
				                z->name, (uint32_t)sn);
				is_new = 1;
			}
		}

		/* Evaluate. */
		if (ret == KNOT_EOK && zone != NULL) {
			dbg_zones_verb("zones: inserted '%s' into "
			               "database, initializing data\n",
			               z->name);

			/* Initialize zone-related data. */
			zonedata_init(z, zone);
			*dst = zone;
		}
	} else {
		dbg_zones_verb("zones: found '%s' in old database, "
		               "copying to new.\n", z->name);
		if (stat_ret == 0) {
			log_server_info("Zone '%s' is up-to-date, no need "
			                "for reload.\n", z->name);
		}
		*dst = zone;
		ret = KNOT_EOK;
	}

	/* Update zone data. */
	if (zone != NULL) {
		zonedata_t *zd = (zonedata_t *)knot_zone_data(zone);
		assert(zd != NULL);
		
		/* Log bootstrapped zone. */
		if (is_bootstrapped) {
			log_server_info("Will attempt to bootstrap zone"
			                " %s from AXFR master in %us.\n",
			                z->name,
			                zd->xfr_in.bootstrap_retry / 1000);
		}

		/* Update refs. */
		if (zd->conf != z) {
			conf_free_zone(zd->conf);
			zd->conf = z;
		}

		/* Update ACLs. */
		dbg_zones("Updating zone ACLs.\n");
		zones_set_acl(&zd->xfr_in.acl, &z->acl.xfr_in);
		zones_set_acl(&zd->xfr_out, &z->acl.xfr_out);
		zones_set_acl(&zd->notify_in, &z->acl.notify_in);
		zones_set_acl(&zd->notify_out, &z->acl.notify_out);
		zones_set_acl(&zd->update_in, &z->acl.update_in);

		/* Update server pointer. */
		zd->server = (server_t *)knot_ns_get_data(ns);

		/* Update master server address. */
		zd->xfr_in.has_master = 0;
		memset(&zd->xfr_in.tsig_key, 0, sizeof(knot_key_t));
		sockaddr_init(&zd->xfr_in.master, -1);
		sockaddr_init(&zd->xfr_in.via, -1);
		if (!EMPTY_LIST(z->acl.xfr_in)) {
			conf_remote_t *r = HEAD(z->acl.xfr_in);
			conf_iface_t *cfg_if = r->remote;
			sockaddr_set(&zd->xfr_in.master,
				     cfg_if->family,
				     cfg_if->address,
				     cfg_if->port);
			if (sockaddr_isvalid(&cfg_if->via)) {
				sockaddr_copy(&zd->xfr_in.via,
				              &cfg_if->via);
			}
			zd->xfr_in.has_master = 1;

			if (cfg_if->key) {
				memcpy(&zd->xfr_in.tsig_key,
				       cfg_if->key,
				       sizeof(knot_key_t));
			}

			dbg_zones("zones: using '%s@%d' as XFR master "
			          "for '%s'\n",
			          cfg_if->address,
			          cfg_if->port,
			          z->name);
		}

		/* Apply changesets from journal. */
		int ar = zones_journal_apply(zone);
		if (ar != KNOT_EOK && ar != KNOT_ERANGE && ar != KNOT_ENOENT) {
			log_server_warning("Failed to apply changesets "
			                   "for zone '%s': %s\n",
			                   z->name, knot_strerror(ar));
		}
		

		/* Update events scheduled for zone. */
		evsched_t *sch = ((server_t *)knot_ns_get_data(ns))->sched;
		zones_timers_update(zone, z, sch);
		
		/* Refresh new slave zones (almost) immediately. */
		if(is_new && zd->xfr_in.timer) {
			evsched_cancel(sch, zd->xfr_in.timer);
			evsched_schedule(sch, zd->xfr_in.timer,
			                 zd->xfr_in.bootstrap_retry / 2);
		}
		
		/* Schedule IXFR database syncing. */
		/*! \note This has to remain separate as it must not be
		 *        triggered by a zone update or SOA response.
		 */
		/* Fetch zone data. */
		int sync_tmr = z->dbsync_timeout * 1000; /* s -> ms. */
		if (zd->ixfr_dbsync != NULL) {
			evsched_cancel(sch, zd->ixfr_dbsync);
			evsched_event_free(sch, zd->ixfr_dbsync);
			zd->ixfr_dbsync = NULL;
		}
		if (zd->ixfr_db != NULL) {
			zd->ixfr_dbsync = evsched_schedule_cb(
			                    sch, zones_zonefile_sync_ev,
			                    zone, sync_tmr);
			dbg_zones("zone: journal sync of '%s' "
			          "set to %d\n", z->name, sync_tmr);
		}

		/* Update ANY queries policy */
		if (zd->conf->disable_any) {
			rcu_read_lock();
			knot_zone_contents_t *contents =
			                knot_zone_get_contents(zone);

			/*! \todo This is actually updating zone contents.
			 *        It should be done in thread-safe way.
			 */
			if (contents) {
				knot_zone_contents_disable_any(contents);
			}

			rcu_read_unlock();
		}
		
		/* Calculate differences. */
		rcu_read_lock();
		knot_zone_t *z_old = knot_zonedb_find_zone(ns->zone_db,
		                                              dname);
		/* Ensure both new and old have zone contents. */
		knot_zone_contents_t *zc = knot_zone_get_contents(zone);
		knot_zone_contents_t *zc_old = knot_zone_get_contents(z_old);
		if (z->build_diffs && zc != NULL && zc_old != NULL && zone_changed) {
			int bd = zones_create_and_save_changesets(z_old, zone);
			if (bd == KNOT_ENODIFF) {
				log_zone_warning("Zone file for '%s' changed, "
				                 "but serial didn't - "
				                 "won't create changesets.\n",
				                 z->name);
			} else if (bd != KNOT_EOK) {
				log_zone_warning("Failed to calculate differences"
				                 " from the zone file update: "
				                 "%s\n", knot_strerror(bd));
			}
		}
		rcu_read_unlock();
	}

	/* CLEANUP */
//	knot_zone_contents_dump(knot_zone_get_contents(zone), 1);

	/* Directly discard zone. */
	knot_dname_free(&dname);
	return ret;
}

/*! \brief Structure for multithreaded zone loading. */
struct zonewalk_t {
	knot_nameserver_t *ns;
	knot_zonedb_t *db_new;
	pthread_mutex_t lock;
	int inserted;
	unsigned qhead;
	unsigned qtail;
	conf_zone_t *q[];
	
};

/*! Thread entrypoint for loading zones. */
static int zonewalker(dthread_t *thread)
{
	if (thread == NULL) {
		return KNOT_ERROR;
	}
	
	struct zonewalk_t *zw = (struct zonewalk_t *)thread->data;
	if (zw == NULL) {
		return KNOT_ERROR;
	}

	unsigned i = 0;
	int inserted = 0;
	knot_zone_t **zones = NULL;
	size_t allocd = 0;
	for(;;) {
		/* Fetch queue head. */
		pthread_mutex_lock(&zw->lock);
		i = zw->qhead++;
		pthread_mutex_unlock(&zw->lock);
		if (i >= zw->qtail) {
			break;
		}
		
		if (mreserve((char **)&zones, sizeof(knot_zone_t*),
		             inserted + 1, 32, &allocd) < 0) {
			dbg_zones("zones: failed to reserve space for "
			          "loading zones\n");
			continue;
		}
		
		int ret = zones_insert_zone(zw->q[i], zones + inserted, zw->ns);
		if (ret == KNOT_EOK) {
			++inserted;
		}
	}
	
	/* Collect results. */
	pthread_mutex_lock(&zw->lock);
	zw->inserted += inserted;
	for (int i = 0; i < inserted; ++i) {
		zonedata_t *zd = (zonedata_t *)knot_zone_data(zones[i]);
		if (knot_zonedb_add_zone(zw->db_new, zones[i]) != KNOT_EOK) {
			log_server_error("Failed to insert zone '%s' "
			                 "into database.\n", zd->conf->name);
			knot_zone_deep_free(zones + i, 0);
		} else {
			/* Unlink zone config from conf(),
			 * transferring ownership to zonedata. */
			rem_node(&zd->conf->n);
		}
	}
	pthread_mutex_unlock(&zw->lock);
	free(zones);
	
	return KNOT_EOK;
}

/*!
 * \brief Fill the new database with zones.
 *
 * Zones that should be retained are just added from the old database to the
 * new. New zones are loaded.
 *
 * \param ns Name server instance.
 * \param zone_conf Zone configuration.
 * \param db_new New zone database.
 *
 * \return Number of inserted zones.
 */
static int zones_insert_zones(knot_nameserver_t *ns,
			      const list *zone_conf,
                              knot_zonedb_t *db_new)
{
	int inserted = 0;
	size_t zcount = 0;
	conf_zone_t *z = NULL;
	WALK_LIST(z, *zone_conf) {
		++zcount;
	}
	
	/* Initialize zonewalker. */
	size_t zwlen = sizeof(struct zonewalk_t) + zcount * sizeof(conf_zone_t*);
	struct zonewalk_t *zw = malloc(zwlen);
	if (zw != NULL) {
		memset(zw, 0, zwlen);
		zw->ns = ns;
		zw->db_new = db_new;
		zw->inserted = 0;
		if (pthread_mutex_init(&zw->lock, NULL) < 0) {
			free(zw);
			zw = NULL;
		} else {
			unsigned i = 0;
			WALK_LIST(z, *zone_conf) {
				zw->q[i++] = z;
			}
			zw->qhead = 0;
			zw->qtail = zcount;
		}
	}
	
	/* Initialize threads. */
	dt_unit_t *unit = NULL;
	if (zw != NULL) {
		unit = dt_create_coherent(dt_optimal_size(), &zonewalker, zw);
	}
	/* Single-thread fallback. */
	if (unit == NULL) {
		log_server_error("Couldn't initialize zone loading - %s\n",
		                 knot_strerror(KNOT_ENOMEM));
		return 0;
	}
	
	/* Start loading. */
	dt_start(unit);
	
	/* Wait for finish. */
	dt_join(unit);
	dt_delete(&unit);
	
	/* Collect counts. */
	inserted = zw->inserted;
	pthread_mutex_destroy(&zw->lock);
	free(zw);
	return inserted;
}

/*----------------------------------------------------------------------------*/
/*!
 * \brief Remove zones present in the configuration from the old database.
 *
 * After calling this function, the old zone database should contain only zones
 * that should be completely deleted.
 *
 * \param zone_conf Zone configuration.
 * \param db_old Old zone database to remove zones from.
 *
 * \retval KNOT_EOK
 * \retval KNOT_ERROR
 */
static int zones_remove_zones(const knot_zonedb_t *db_new,
                              knot_zonedb_t *db_old)
{
	const knot_zone_t **new_zones = knot_zonedb_zones(db_new);
	if (new_zones == NULL) {
		return KNOT_ENOMEM;
	}

	for (int i = 0; i < knot_zonedb_zone_count(db_new); ++i) {
		/* try to find the new zone in the old DB
		 * if the pointers match, remove the zone from old DB
		 */
		/*! \todo Find better way of removing zone with given pointer.*/
		knot_zone_t *old_zone = knot_zonedb_find_zone(
		                        db_old, knot_zone_name(new_zones[i]));
		if (old_zone == new_zones[i]) {
dbg_zones_exec(
			char *name = knot_dname_to_str(knot_zone_name(old_zone));
			dbg_zones_verb("zones: zone pointers match, removing zone %s "
                                       "from database.\n", name);
			free(name);
);
			/* Invalidate ACLs - since we would need to copy each
			 * remote data and keep ownership, I think it's no harm
			 * to drop all ACLs for the discarded zone.
			 * refs #1976 */
			zonedata_t *zd = (zonedata_t*)knot_zone_data(old_zone);
			conf_zone_t *zconf = zd->conf;
			WALK_LIST_FREE(zconf->acl.xfr_in);
			WALK_LIST_FREE(zconf->acl.xfr_out);
			WALK_LIST_FREE(zconf->acl.notify_in);
			WALK_LIST_FREE(zconf->acl.notify_out);
			WALK_LIST_FREE(zconf->acl.update_in);
			
			/* Remove from zone db. */
			knot_zone_t * rm = knot_zonedb_remove_zone(db_old,
			                              knot_zone_name(old_zone));
			assert(rm == old_zone);
		}
	}

	free(new_zones);

	return KNOT_EOK;
}

/*----------------------------------------------------------------------------*/

static int zones_check_tsig_query(const knot_zone_t *zone,
                                  knot_packet_t *query,
                                  const sockaddr_t *addr,
                                  knot_rcode_t *rcode,
                                  uint16_t *tsig_rcode,
                                  knot_key_t **tsig_key_zone,
                                  uint64_t *tsig_prev_time_signed)
{
	assert(zone != NULL);
	assert(query != NULL);
	assert(rcode != NULL);
	assert(tsig_key_zone != NULL);

	const knot_rrset_t *tsig = knot_packet_tsig(query);

	// not required, TSIG is already found
//	if (knot_packet_additional_rrset_count(query) > 0) {
//		/*! \todo warning */
//		tsig = knot_packet_additional_rrset(query,
//		                 knot_packet_additional_rrset_count(query) - 1);
//		if (knot_rrset_type(tsig) == KNOT_RRTYPE_TSIG) {
//			dbg_zones_verb("found TSIG in normal query\n");
//		} else {
//			tsig = NULL; /* Invalidate if not TSIG RRTYPE. */
//		}
//	}

	if (tsig == NULL) {
		// no TSIG, this is completely valid
		/*! \note This function is (should be) called only in case of
		          normal query, i.e. we do not have to check ACL.
		 */
		*tsig_rcode = 0;
		return KNOT_EOK;
	}

	// if there is some TSIG in the query, find the TSIG associated with
	// the zone
	dbg_zones_verb("Checking zone and ACL.\n");
	int ret = zones_query_check_zone(zone, knot_packet_opcode(query),
	                                 addr, tsig_key_zone, rcode);

	
	/* Accept found OR unknown key results. */
	if (ret == KNOT_EOK || ret == KNOT_EACCES) {
		if (*tsig_key_zone != NULL) {
			// everything OK, so check TSIG
			dbg_zones_verb("Verifying TSIG.\n");
			ret = zones_verify_tsig_query(query, *tsig_key_zone,
			                              rcode, tsig_rcode,
			                              tsig_prev_time_signed);
		} else {
			dbg_zones_verb("No key configured for zone.\n");
			// no key configured for zone, return BADKEY
			*tsig_rcode = KNOT_TSIG_RCODE_BADKEY;
			*rcode = KNOT_RCODE_NOTAUTH;
			ret = KNOT_TSIG_EBADKEY;
		}
	}

	// save TSIG RR to query structure
//	knot_packet_set_tsig(query, tsig);

	return ret;
}

static int zones_update_forward(int fd, knot_ns_transport_t ttype,
                                knot_zone_t *zone, const sockaddr_t *from,
                                knot_packet_t *query, size_t qsize)
<<<<<<< HEAD
{
	/*! \todo #1291 #1999 This is really the same as for NOTIFY+SOA, should
	 *        use common API. */

	int ret = KNOT_EOK;
	int orig_id = (int)knot_packet_id(query);
	rcu_read_lock();
	
	zonedata_t *zd = (zonedata_t *)knot_zone_data(zone);
	
	/* Create socket on random port. */
	sockaddr_t *master = &zd->xfr_in.master;
	int stype = SOCK_DGRAM;
	if (ttype == NS_TRANSPORT_TCP) {
		stype = SOCK_STREAM;
	}
	int nfd = socket_create(master->family, stype);
	
	/* Check requested source. */
	char strbuf[256] = "Generic error.";
	sockaddr_t *via = &zd->xfr_in.via;
	if (via->len > 0) {
		if (bind(nfd, via->ptr, via->len) < 0) {
			socket_close(nfd);
			nfd = -1;
			char r_addr[SOCKADDR_STRLEN];
			sockaddr_tostr(via, r_addr, sizeof(r_addr));
			snprintf(strbuf, sizeof(strbuf),
			         "Couldn't bind to \'%s\'", r_addr);
		}
	}
	
	/* Store query as pending. */
	knot_ns_xfr_t req;
	memset(&req, 0, sizeof(knot_ns_xfr_t));
	req.session = nfd;
	req.fwd_src_fd = fd;
	req.type = XFR_TYPE_FORWARD;
	if (ttype == NS_TRANSPORT_TCP) {
		req.flags |= XFR_FLAG_TCP;
		req.send = zones_send_cb;
	} else {
		req.flags |= XFR_FLAG_UDP;
		req.send = zones_send_udp;
	}
	req.zone = zone;
	
	/* Create FORWARD query and send to primary. */
	uint8_t *rwire = malloc(qsize);
	if (rwire) {
		ret = knot_ns_create_forward_query(query, rwire, &qsize);
	} else {
		ret = KNOT_ENOMEM;
	}
	if (nfd > -1) {
		/* Connect on TCP. */
		if (ttype == NS_TRANSPORT_TCP) {
			if (connect(nfd, master->ptr, master->len) < 0) {
				ret = KNOT_ECONNREFUSED;
			}
		}

		int sent = 0;
		if (ret == KNOT_EOK) {
			sent = req.send(nfd, master, rwire, qsize);
		}
	
		/* Store ID of the awaited response. */
		if (sent == qsize) {
			ret = KNOT_EOK;
		} else {
			strbuf[0] = '\0';
			ret = KNOT_ECONNREFUSED;
		}
	}
	if (ret != KNOT_EOK) {
		if (nfd > -1) {
			socket_close(nfd);
		}
		dbg_zones("update: failed to create FORWARD qry '%s'\n",
		          knot_strerror(ret));
		rcu_read_unlock();
		free(rwire);
		return KNOT_ENOMEM;
	}
	free(rwire);

	req.packet_nr = orig_id;
	memcpy(&req.addr, master, sizeof(sockaddr_t));
	memcpy(&req.saddr, from, sizeof(sockaddr_t));
	sockaddr_update(&req.addr);
	sockaddr_update(&req.saddr);
	
	/* Retain pointer to zone and issue. */
	knot_zone_retain(req.zone);
	if (ret == KNOT_EOK) {
		ret = xfr_request(zd->server->xfr_h, &req);
	}
	if (ret != KNOT_EOK) {
		knot_zone_release(req.zone); /* Discard */
		log_server_warning("Failed to forward UPDATE query for zone '%s' (%s).\n",
		                   zd->conf->name, strbuf);
	}
	
	rcu_read_unlock();
	return KNOT_EOK;
}

/*! \brief Process UPDATE query.
 *
 * Functions expects that the query is already authenticated
 * and TSIG signature is verified.
 *
 * \note Set parameter 'rcode' according to answering procedure.
 * \note Function expects RCU to be locked.
 *
 * \retval KNOT_EOK if successful.
 * \retval error if not.
 */
static int zones_process_update_auth(knot_zone_t *zone,
                                     knot_packet_t *resp,
                                     uint8_t *resp_wire, size_t *rsize,
                                     knot_rcode_t *rcode,
                                     const sockaddr_t *addr,
                                     knot_key_t *tsig_key)
{
	int ret = KNOT_EOK;
	dbg_zones_verb("TSIG check successful. Answering query.\n");
	
	/* Create log message prefix. */
	char *keytag = NULL;
	if (tsig_key) {
		keytag = knot_dname_to_str(tsig_key->name);
	}
	char *r_str = xfr_remote_str(addr, keytag);
	const char *zone_name = ((zonedata_t*)knot_zone_data(zone))->conf->name;
	char *msg  = sprintf_alloc("UPDATE of '%s' from %s:",
				   zone_name, r_str ? r_str : "'unknown'");
	free(r_str);
	free(keytag);
	log_zone_info("%s Started.\n", msg);
	
	
	/* Reserve place for the TSIG */
	if (tsig_key != NULL) {
		size_t tsig_max_size = tsig_wire_maxsize(tsig_key);
		knot_packet_set_tsig_size(resp, tsig_max_size);
	}
	
	/* We must prepare a changesets_t structure even if
	 * there is only one changeset - because of the API. */
	knot_changesets_t *chgsets = NULL;
	ret = knot_changeset_allocate(&chgsets, KNOT_CHANGESET_TYPE_DDNS);
	if (ret != KNOT_EOK) {
		*rcode = KNOT_RCODE_SERVFAIL;
		log_zone_error("%s %s\n", msg, knot_strerror(ret));
		free(msg);
		return ret;
	}
	
	assert(chgsets->allocated >= 1);
	
	/* 1) Process the incoming packet, prepare 
	 *    prerequisities and changeset.
	 */
	dbg_zones_verb("Processing UPDATE packet.\n");
	chgsets->count = 1; /* DU is represented by a single chset. */
	ret = knot_ns_process_update(knot_packet_query(resp),
				     knot_zone_contents(zone),
				     &chgsets->sets[0], rcode);
	
	if (ret != KNOT_EOK) {
		log_zone_error("%s %s\n", msg, knot_strerror(ret));
		knot_free_changesets(&chgsets);
		free(msg);
		return ret;
	}
	
	/* 2) Save changeset to journal.
	 *    Apply changeset to zone.
	 *    Commit changeset to journal.
	 *    Switch the zone.
	 */
	knot_zone_contents_t *contents_new = NULL;
	knot_zone_retain(zone); /* Retain pointer for safe RCU unlock. */
	rcu_read_unlock();      /* Unlock for switch. */
	dbg_zones_verb("Storing and applying changesets.\n");
	ret = zones_store_and_apply_chgsets(chgsets, zone, &contents_new, msg, 
					    XFR_TYPE_UPDATE);
	rcu_read_lock();        /* Relock */
	knot_zone_release(zone);/* Release held pointer. */
	free(msg);
	msg = NULL;
	
	/* Changesets should be freed by now. */
	if (ret != KNOT_EOK) {
		dbg_zones_verb("Storing and applying changesets failed: %s.\n",
			       knot_strerror(ret));
		*rcode = (ret == KNOT_EMALF) ? KNOT_RCODE_FORMERR
		                             : KNOT_RCODE_SERVFAIL;
		return ret;
	}

	/* 3) Prepare DDNS response. */
	dbg_zones_verb("Preparing NOERROR UPDATE response RCODE=%u "
		       "pkt=%p resp_wire=%p\n", *rcode, resp, resp_wire);
	knot_response_set_rcode(resp, KNOT_RCODE_NOERROR);
	uint8_t *tmp_wire = NULL;
	ret = knot_packet_to_wire(resp, &tmp_wire, rsize);
	if (ret != KNOT_EOK) {
		dbg_zones("DDNS failed to write pkt to wire (%s). Size %zu\n",
			  knot_strerror(ret), *rsize);
		*rcode = KNOT_RCODE_SERVFAIL;
		return ret;
	} else {
		/* This is strange, but the knot_packet_to_wire() can't write
		 * to already existing buffer. */
		memcpy(resp_wire, tmp_wire, *rsize);
	}
	
	dbg_zones("DDNS reply rsize = %zu\n", *rsize);
	
	
	return ret;
}

/*----------------------------------------------------------------------------*/
/* API functions                                                              */
/*----------------------------------------------------------------------------*/

int zones_update_db_from_config(const conf_t *conf, knot_nameserver_t *ns,
                               knot_zonedb_t **db_old)
=======
>>>>>>> e847c491
{
	/*! \todo #1291 #1999 This is really the same as for NOTIFY+SOA, should
	 *        use common API. */

	int ret = KNOT_EOK;
	int orig_id = (int)knot_packet_id(query);
	rcu_read_lock();
	
	zonedata_t *zd = (zonedata_t *)knot_zone_data(zone);
	
	/* Create socket on random port. */
	sockaddr_t *master = &zd->xfr_in.master;
	int stype = SOCK_DGRAM;
	if (ttype == NS_TRANSPORT_TCP) {
		stype = SOCK_STREAM;
	}
	int nfd = socket_create(master->family, stype);
	
	/* Check requested source. */
	char strbuf[256] = "Generic error.";
	sockaddr_t *via = &zd->xfr_in.via;
	if (via->len > 0) {
		if (bind(nfd, via->ptr, via->len) < 0) {
			socket_close(nfd);
			nfd = -1;
			char r_addr[SOCKADDR_STRLEN];
			sockaddr_tostr(via, r_addr, sizeof(r_addr));
			snprintf(strbuf, sizeof(strbuf),
			         "Couldn't bind to \'%s\'", r_addr);
		}
	}
	
	/* Store query as pending. */
	knot_ns_xfr_t req;
	memset(&req, 0, sizeof(knot_ns_xfr_t));
	req.session = nfd;
	req.fwd_src_fd = fd;
	req.type = XFR_TYPE_FORWARD;
	if (ttype == NS_TRANSPORT_TCP) {
		req.flags |= XFR_FLAG_TCP;
		req.send = zones_send_cb;
	} else {
		req.flags |= XFR_FLAG_UDP;
		req.send = zones_send_udp;
	}
	req.zone = zone;
	
	/* Create FORWARD query and send to primary. */
	uint8_t *rwire = malloc(qsize);
	if (rwire) {
		ret = knot_ns_create_forward_query(query, rwire, &qsize);
	} else {
		ret = KNOT_ENOMEM;
	}
	if (nfd > -1) {
		/* Connect on TCP. */
		if (ttype == NS_TRANSPORT_TCP) {
			if (connect(nfd, master->ptr, master->len) < 0) {
				ret = KNOT_ECONNREFUSED;
			}
		}

		int sent = 0;
		if (ret == KNOT_EOK) {
			sent = req.send(nfd, master, rwire, qsize);
		}
	
		/* Store ID of the awaited response. */
		if (sent == qsize) {
			ret = KNOT_EOK;
		} else {
			strbuf[0] = '\0';
			ret = KNOT_ECONNREFUSED;
		}
	}
	if (ret != KNOT_EOK) {
		if (nfd > -1) {
			socket_close(nfd);
		}
		dbg_zones("update: failed to create FORWARD qry '%s'\n",
		          knot_strerror(ret));
		rcu_read_unlock();
		free(rwire);
		return KNOT_ENOMEM;
	}
	free(rwire);

	req.packet_nr = orig_id;
	memcpy(&req.addr, master, sizeof(sockaddr_t));
	memcpy(&req.saddr, from, sizeof(sockaddr_t));
	sockaddr_update(&req.addr);
	sockaddr_update(&req.saddr);
	
	/* Retain pointer to zone and issue. */
	knot_zone_retain(req.zone);
	if (ret == KNOT_EOK) {
		ret = xfr_request(zd->server->xfr_h, &req);
	}
	if (ret != KNOT_EOK) {
		knot_zone_release(req.zone); /* Discard */
		log_server_warning("Failed to forward UPDATE query for zone '%s' (%s).\n",
		                   zd->conf->name, strbuf);
	}
	
	rcu_read_unlock();
	return KNOT_EOK;
}



/*----------------------------------------------------------------------------*/

static int zones_store_changesets_to_disk(knot_zone_t *zone,
                                          knot_changesets_t *chgsets)
{
	journal_t *journal = zones_store_changesets_begin(zone);
	if (journal == NULL) {
		dbg_zones("zones: create_changesets: "
		          "Could not start journal operation.\n");
		return KNOT_ERROR;
	}
	
	int ret = zones_store_changesets(zone, chgsets);
	if (ret != KNOT_EOK) {
		zones_store_changesets_rollback(journal);
		dbg_zones("zones: create_changesets: "
		          "Could not store in the journal. Reason: %s.\n",
		          knot_strerror(ret));
		
		return ret;
	}
	
	ret = zones_store_changesets_commit(journal);
	if (ret != KNOT_EOK) {
		dbg_zones("zones: create_changesets: "
		          "Could not commit to journal. Reason: %s.\n",
		          knot_strerror(ret));
		
		return ret;
	}
	
	return KNOT_EOK;
}

/*! \brief Process UPDATE query.
 *
 * Functions expects that the query is already authenticated
 * and TSIG signature is verified.
 *
 * \note Set parameter 'rcode' according to answering procedure.
 * \note Function expects RCU to be locked.
 *
 * \retval KNOT_EOK if successful.
 * \retval error if not.
 */
static int zones_process_update_auth(knot_zone_t *zone,
                                     knot_packet_t *resp,
                                     uint8_t *resp_wire, size_t *rsize,
                                     knot_rcode_t *rcode,
                                     const sockaddr_t *addr,
                                     knot_key_t *tsig_key)
{
	int ret = KNOT_EOK;
	dbg_zones_verb("TSIG check successful. Answering query.\n");
	
	/* Create log message prefix. */
	char *keytag = NULL;
	if (tsig_key) {
		keytag = knot_dname_to_str(tsig_key->name);
	}
	char *r_str = xfr_remote_str(addr, keytag);
	const char *zone_name = ((zonedata_t*)knot_zone_data(zone))->conf->name;
	char *msg  = sprintf_alloc("UPDATE of '%s' from %s:",
	                           zone_name, r_str ? r_str : "'unknown'");
	free(r_str);
	free(keytag);
	log_zone_info("%s Started.\n", msg);
	
	
	/* Reserve place for the TSIG */
	if (tsig_key != NULL) {
		size_t tsig_max_size = tsig_wire_maxsize(tsig_key);
		knot_packet_set_tsig_size(resp, tsig_max_size);
	}
	
	/* We must prepare a changesets_t structure even if
	 * there is only one changeset - because of the API. */
	knot_changesets_t *chgsets = NULL;
	ret = knot_changeset_allocate(&chgsets, KNOT_CHANGESET_TYPE_DDNS);
	if (ret != KNOT_EOK) {
		*rcode = KNOT_RCODE_SERVFAIL;
		log_zone_error("%s %s\n", msg, knot_strerror(ret));
		free(msg);
		return ret;
	}
	
	assert(chgsets->allocated >= 1);
	
	/*
	 * NEW DDNS PROCESSING -------------------------------------------------
	 */
	/* 1) Process the UPDATE packet, apply to zone, create changesets. */
	
	dbg_zones_verb("Processing UPDATE packet.\n");
	chgsets->count = 1; /* DU is represented by a single chset. */
	
	knot_zone_contents_t *new_contents = NULL;
	ret = knot_ns_process_update2(knot_packet_query(resp),
	                              knot_zone_get_contents(zone),
	                              &new_contents,
	                              chgsets, rcode);

	if (ret != KNOT_EOK) {
		if (ret < 0) {
			log_zone_error("%s %s\n", msg, knot_strerror(ret));
		} else {
			log_zone_notice("%s: No change to zone made.\n", msg);
			knot_response_set_rcode(resp, KNOT_RCODE_NOERROR);
			uint8_t *tmp_wire = NULL;
			ret = knot_packet_to_wire(resp, &tmp_wire, rsize);
			if (ret != KNOT_EOK) {
				*rcode = KNOT_RCODE_SERVFAIL;
				return ret;
			} else {
				memcpy(resp_wire, tmp_wire, *rsize);
				*rcode = KNOT_RCODE_NOERROR;
			}
		}

		knot_free_changesets(&chgsets);
		free(msg);
		return (ret < 0) ? ret : KNOT_EOK;
	}
	
	/* 2) Store changesets, (TODO: but do not commit???). */
	ret = zones_store_changesets_to_disk(zone, chgsets);
	if (ret != KNOT_EOK) {
		log_zone_error("%s %s\n", msg, knot_strerror(ret));
		xfrin_rollback_update(zone->contents, &new_contents,
		                      &chgsets->changes);
		knot_free_changesets(&chgsets);
		free(msg);
		return ret;
	}
	
	/* 3) Switch zone contents. */
	knot_zone_retain(zone); /* Retain pointer for safe RCU unlock. */
	rcu_read_unlock();      /* Unlock for switch. */
	ret = xfrin_switch_zone(zone, new_contents, XFR_TYPE_UPDATE);
	rcu_read_lock();        /* Relock */
	knot_zone_release(zone);/* Release held pointer. */

	if (ret != KNOT_EOK) {
		log_zone_error("%s: Failed to replace current zone - %s\n",
		               msg, knot_strerror(ret));
		// Cleanup old and new contents
		xfrin_rollback_update(zone->contents, &new_contents,
		                      &chgsets->changes);

		/* Free changesets, but not the data. */
		knot_free_changesets(&chgsets);
		return KNOT_ERROR;
	}

	/* 4) Cleanup. */
	
	xfrin_cleanup_successful_update(&chgsets->changes);
	
	/* Free changesets, but not the data. */
	knot_free_changesets(&chgsets);
	assert(ret == KNOT_EOK);
	log_zone_info("%s: Finished.\n", msg);
	
	free(msg);
	msg = NULL;
	
	/*
	 * \NEW DDNS PROCESSING ------------------------------------------------
	 */
	
	
//	/* 1) Process the incoming packet, prepare 
//	 *    prerequisities and changeset.
//	 */
//	dbg_zones_verb("Processing UPDATE packet.\n");
//	chgsets->count = 1; /* DU is represented by a single chset. */
//	ret = knot_ns_process_update(knot_packet_query(resp),
//				     knot_zone_contents(zone),
//				     &chgsets->sets[0], rcode);
	
//	if (ret != KNOT_EOK) {
//		log_zone_error("%s %s\n", msg, knot_strerror(ret));
//		knot_free_changesets(&chgsets);
//		free(msg);
//		return ret;
//	}
	
//	/* 2) Save changeset to journal.
//	 *    Apply changeset to zone.
//	 *    Commit changeset to journal.
//	 *    Switch the zone.
//	 */
//	knot_zone_contents_t *contents_new = NULL;
//	knot_zone_retain(zone); /* Retain pointer for safe RCU unlock. */
//	rcu_read_unlock();      /* Unlock for switch. */
//	dbg_zones_verb("Storing and applying changesets.\n");
//	ret = zones_store_and_apply_chgsets(chgsets, zone, &contents_new, msg, 
//					    XFR_TYPE_UPDATE);
//	rcu_read_lock();        /* Relock */
//	knot_zone_release(zone);/* Release held pointer. */
//	free(msg);
//	msg = NULL;
	
//	/* Changesets should be freed by now. */
//	if (ret != KNOT_EOK) {
//		dbg_zones_verb("Storing and applying changesets failed: %s.\n",
//			       knot_strerror(ret));
//		*rcode = (ret == KNOT_EMALF) ? KNOT_RCODE_FORMERR
//		                             : KNOT_RCODE_SERVFAIL;
//		return ret;
//	}

	/* 3) Prepare DDNS response. */
	assert(*rcode == KNOT_RCODE_NOERROR);
	dbg_zones_verb("Preparing NOERROR UPDATE response RCODE=%u "
		       "pkt=%p resp_wire=%p\n", *rcode, resp, resp_wire);
	knot_response_set_rcode(resp, KNOT_RCODE_NOERROR);
	uint8_t *tmp_wire = NULL;
	ret = knot_packet_to_wire(resp, &tmp_wire, rsize);
	if (ret != KNOT_EOK) {
		dbg_zones("DDNS failed to write pkt to wire (%s). Size %zu\n",
			  knot_strerror(ret), *rsize);
		*rcode = KNOT_RCODE_SERVFAIL;
		return ret;
	} else {
		/* This is strange, but the knot_packet_to_wire() can't write
		 * to already existing buffer. */
		memcpy(resp_wire, tmp_wire, *rsize);
	}
	
	dbg_zones("DDNS reply rsize = %zu\n", *rsize);
	
	
	return ret;
}

/*----------------------------------------------------------------------------*/
/* API functions                                                              */
/*----------------------------------------------------------------------------*/

int zones_update_db_from_config(const conf_t *conf, knot_nameserver_t *ns,
                               knot_zonedb_t **db_old)
{
	/* Check parameters */
	if (conf == NULL || ns == NULL) {
		return KNOT_EINVAL;
	}

	/* Lock RCU to ensure none will deallocate any data under our hands. */
	rcu_read_lock();
	
	/* Grab a pointer to the old database */
	if (ns->zone_db == NULL) {
		rcu_read_unlock();
		log_server_error("Missing zone database in nameserver structure"
		                 ".\n");
		return KNOT_ERROR;
	}
	rcu_read_unlock();

	/* Create new zone DB */
	knot_zonedb_t *db_new = knot_zonedb_new();
	if (db_new == NULL) {
		return KNOT_ERROR;
	}

	log_server_info("Loading %d compiled zones...\n", conf->zones_count);

	/* Insert all required zones to the new zone DB. */
	/*! \warning RCU must not be locked as some contents switching will 
	             be required. */
	int inserted = zones_insert_zones(ns, &conf->zones, db_new);
	
	log_server_info("Loaded %d out of %d zones.\n", inserted,
	                conf->zones_count);

	if (inserted != conf->zones_count) {
		log_server_warning("Not all the zones were loaded.\n");
	}
	
	/* Lock RCU to ensure none will deallocate any data under our hands. */
	rcu_read_lock();
	*db_old = ns->zone_db;

	dbg_zones_detail("zones: old db in nameserver: %p, old db stored: %p, "
	                 "new db: %p\n", ns->zone_db, *db_old, db_new);

	/* Switch the databases. */
	(void)rcu_xchg_pointer(&ns->zone_db, db_new);

	dbg_zones_detail("db in nameserver: %p, old db stored: %p, new db: %p\n",
	                 ns->zone_db, *db_old, db_new);

	/*
	 * Remove all zones present in the new DB from the old DB.
	 * No new thread can access these zones in the old DB, as the
	 * databases are already switched.
	 *
	 * Beware - only the exact same zones (same pointer) may be removed.
	 * All other have been loaded again so that the old must be destroyed.
	 */
	int ret = zones_remove_zones(db_new, *db_old);
	
	/* Unlock RCU, messing with any data will not affect us now */
	rcu_read_unlock();
	
	if (ret != KNOT_EOK) {
		return ret;
	}

	return KNOT_EOK;
}

int zones_zonefile_sync(knot_zone_t *zone, journal_t *journal)
{
	if (!zone) {
		return KNOT_EINVAL;
	}
	if (!zone->data) {
		return KNOT_EINVAL;
	}
	if (journal == NULL) {
		return KNOT_EINVAL;
	}

	/* Fetch zone data. */
	int ret = KNOT_EOK;
	zonedata_t *zd = (zonedata_t *)zone->data;

	/* Lock zone data. */
	pthread_mutex_lock(&zd->lock);

	/* Lock RCU for zone contents. */
	rcu_read_lock();

	knot_zone_contents_t *contents = knot_zone_get_contents(zone);
	if (!contents) {
		pthread_mutex_unlock(&zd->lock);
		rcu_read_unlock();
		return KNOT_EINVAL;
	}

	/* Latest zone serial. */
	const knot_rrset_t *soa_rrs = 0;
	const knot_rdata_t *soa_rr = 0;
	soa_rrs = knot_node_rrset(knot_zone_contents_apex(contents),
	                            KNOT_RRTYPE_SOA);
	assert(soa_rrs != NULL);

	soa_rr = knot_rrset_rdata(soa_rrs);
	int64_t serial_ret = knot_rdata_soa_serial(soa_rr);
	if (serial_ret < 0) {
		pthread_mutex_unlock(&zd->lock);
		rcu_read_unlock();
		return KNOT_EINVAL;
	}
	uint32_t serial_to = (uint32_t)serial_ret;

	/* Check for difference against zonefile serial. */
	if (zd->zonefile_serial != serial_to) {

		/* Save zone to zonefile. */
		dbg_zones("zones: syncing '%s' differences to '%s' "
		          "(SOA serial %u)\n",
		          zd->conf->name, zd->conf->file, serial_to);
		ret = zones_dump_zone_text(contents, zd->conf->file);
		if (ret != KNOT_EOK) {
			log_zone_warning("Failed to apply differences "
			                 "'%s' to '%s'\n",
			                 zd->conf->name, zd->conf->file);
			pthread_mutex_unlock(&zd->lock);
			rcu_read_unlock();
			return ret;
		}
		
		/* Save zone to binary db file. */
		ret = zones_dump_zone_binary(contents, zd->conf->db, zd->conf->file);
		if (ret != KNOT_EOK) {
			log_zone_warning("Failed to apply differences "
			                 "'%s' to '%s'\n",
			                 zd->conf->name, zd->conf->db);
			pthread_mutex_unlock(&zd->lock);
			rcu_read_unlock();
			return KNOT_ERROR;
		}

		/* Update journal entries. */
		dbg_zones_verb("zones: unmarking all dirty nodes "
		               "in '%s' journal\n",
		               zd->conf->name);
		journal_walk(journal, zones_ixfrdb_sync_apply);

		/* Update zone file serial. */
		dbg_zones("zones: new '%s' zonefile serial is %u\n",
		          zd->conf->name, serial_to);
		zd->zonefile_serial = serial_to;
	} else {
		dbg_zones("zones: '%s' zonefile is in sync "
		          "with differences\n", zd->conf->name);
		ret = KNOT_ERANGE;
	}

	/* Unlock zone data. */
	pthread_mutex_unlock(&zd->lock);

	/* Unlock RCU. */
	rcu_read_unlock();

	return ret;
}

/*----------------------------------------------------------------------------*/

int zones_query_check_zone(const knot_zone_t *zone, uint8_t q_opcode,
                           const sockaddr_t *addr, knot_key_t **tsig_key,
                           knot_rcode_t *rcode)
{
	if (addr == NULL || tsig_key == NULL || rcode == NULL) {
		dbg_zones_verb("Wrong arguments.\n");

		if (rcode != NULL) {
			*rcode = KNOT_RCODE_SERVFAIL;
		}
		return KNOT_EINVAL;
	}

	/* Check zone data. */
	const zonedata_t *zd = (const zonedata_t *)knot_zone_data(zone);
	if (zd == NULL) {
		dbg_zones("zones: invalid zone data for zone %p\n", zone);
		*rcode = KNOT_RCODE_SERVFAIL;
		return KNOT_ERROR;
	}

	/* Check ACL (xfr-out for xfers, update-in for DDNS) */
	acl_t *acl_used = zd->xfr_out;
	if (q_opcode == KNOT_OPCODE_UPDATE) {
		acl_used = zd->update_in;
	}
	acl_key_t *match = NULL;
	if (acl_match(acl_used, addr, &match) == ACL_DENY) {
		*rcode = KNOT_RCODE_REFUSED;
		return KNOT_EACCES;
	} else {
		dbg_zones("zones: authorized query or request for "
		          "'%s %s'. match=%p\n", zd->conf->name,
		          q_opcode == KNOT_OPCODE_UPDATE ? "UPDATE":"XFR/OUT",
			  match);
		if (match) {
			/* Save configured TSIG key for comparison. */
			conf_iface_t *iface = (conf_iface_t*)(match->val);
			dbg_zones_detail("iface=%p, iface->key=%p\n",
					 iface, iface->key);
			*tsig_key = iface->key;
		}
	}
	return KNOT_EOK;
}

/*----------------------------------------------------------------------------*/

int zones_xfr_check_zone(knot_ns_xfr_t *xfr, knot_rcode_t *rcode)
{
	if (xfr == NULL || rcode == NULL) {
		return KNOT_EINVAL;
	}

	/* Check if the zone is found. */
	if (xfr->zone == NULL) {
		*rcode = KNOT_RCODE_REFUSED;
		return KNOT_EACCES;
	}

	/* Check zone contents. */
	if (knot_zone_contents(xfr->zone) == NULL) {
		dbg_zones("zones: invalid zone contents for zone %p\n",
		          xfr->zone);
		*rcode = KNOT_RCODE_SERVFAIL;
		return KNOT_EEXPIRED;
	}

	return zones_query_check_zone(xfr->zone, KNOT_OPCODE_QUERY,
	                              &xfr->addr, &xfr->tsig_key,
	                              rcode);
}

/*----------------------------------------------------------------------------*/
/*! \todo This function is here only because TSIG key is associated with the
 *        zone via zonedata. If it was in the zone structure (which would be
 *        IMHO ok, this whole function could be moved to nameserver.c.
 */
int zones_normal_query_answer(knot_nameserver_t *nameserver,
                              knot_packet_t *query, const sockaddr_t *addr,
                              uint8_t *resp_wire, size_t *rsize,
                              knot_ns_transport_t transport)
{
	rcu_read_lock();

	knot_packet_t *resp = NULL;
	const knot_zone_t *zone = NULL;

	dbg_zones_verb("Preparing response structure.\n");
	int ret = knot_ns_prep_normal_response(nameserver, query, &resp, &zone,
	                                       (transport == NS_TRANSPORT_TCP)
	                                       ? *rsize : 0);

	// check for TSIG in the query
	// not required, TSIG is already found if it is there
//	if (knot_packet_additional_rrset_count(query) > 0) {
//		/*! \todo warning */
//		const knot_rrset_t *tsig = knot_packet_additional_rrset(query,
//		                 knot_packet_additional_rrset_count(query) - 1);
//		if (knot_rrset_type(tsig) == KNOT_RRTYPE_TSIG) {
//			dbg_zones_verb("found TSIG in normal query\n");
//			knot_packet_set_tsig(query, tsig);
//		}
//	}

	knot_rcode_t rcode = 0;

	switch (ret) {
	case KNOT_EOK:
		rcode = KNOT_RCODE_NOERROR;
		break;
	case KNOT_EMALF:
		// no TSIG signing in this case
		rcode = KNOT_RCODE_FORMERR;
		break;
	default:
		// no TSIG signing in this case
		rcode = KNOT_RCODE_SERVFAIL;
		break;
	}

	if (rcode == KNOT_RCODE_NOERROR
	    && ((zone == NULL && knot_packet_tsig(query) == NULL)
	        || (knot_packet_qclass(query) != KNOT_CLASS_IN
	            && knot_packet_qclass(query) != KNOT_CLASS_ANY))) {
		/*! \todo If there is TSIG, this should be probably handled
		 *        as a key error.
		 */
		rcode = KNOT_RCODE_REFUSED;
	}

	if (rcode != KNOT_RCODE_NOERROR) {
		dbg_zones_verb("Failed preparing response structure: %s.\n",
		               knot_strerror(rcode));
		if (resp == NULL) {
			knot_ns_error_response_from_query(nameserver, query,
			                                  rcode, resp_wire,
			                                  rsize);
			rcu_read_unlock();
			return KNOT_EOK;
		}
		knot_ns_error_response_full(nameserver, resp, rcode, resp_wire,
		                            rsize);
	} else {
		/*
		 * Now we have zone. Verify TSIG if it is in the packet.
		 */
		assert(resp != NULL);
		assert(rcode == KNOT_RCODE_NOERROR);
		uint16_t tsig_rcode = 0;
		knot_key_t *tsig_key_zone = NULL;
		uint64_t tsig_prev_time_signed = 0;
		/*! \todo Verify, as it was uninitialized! */

		size_t answer_size = *rsize;
		int ret = KNOT_EOK;

		if (zone == NULL) {
			assert(knot_packet_tsig(query) != NULL);
			// treat as BADKEY error
			/*! \todo Is this OK?? */
			rcode = KNOT_RCODE_NOTAUTH;
			tsig_rcode = KNOT_TSIG_RCODE_BADKEY;
			ret = KNOT_TSIG_EBADKEY;
		} else {
			dbg_zones_verb("Checking TSIG in query.\n");
			ret = zones_check_tsig_query(zone, query, addr,
			                             &rcode, &tsig_rcode,
			                             &tsig_key_zone,
			                             &tsig_prev_time_signed);
		}

		if (ret == KNOT_EOK) {
			dbg_zones_verb("TSIG check successful. Answering "
			               "query.\n");
			assert(tsig_rcode == 0);

			// reserve place for the TSIG
			if (tsig_key_zone != NULL) {
				size_t tsig_max_size =
				         tsig_wire_maxsize(tsig_key_zone);
				knot_packet_set_tsig_size(resp, tsig_max_size);
			}

			// handle IXFR queries
			if (knot_packet_qtype(query) == KNOT_RRTYPE_IXFR) {
				assert(transport == NS_TRANSPORT_UDP);
				ret = knot_ns_answer_ixfr_udp(nameserver, zone,
				                              resp, resp_wire,
				                              &answer_size);
			} else {
				ret = knot_ns_answer_normal(nameserver, zone,
				                            resp, resp_wire,
				                            &answer_size,
				                            transport ==
				                            NS_TRANSPORT_UDP);
			}

			dbg_zones_detail("rsize = %zu\n", *rsize);
			dbg_zones_detail("answer_size = %zu\n", answer_size);

			assert(ret == KNOT_EOK);

			// sign the message
			if (tsig_key_zone != NULL) {
				dbg_zones_verb("Signing message with TSIG.\n");
				// TODO check
				//*rsize = answer_size;

				const knot_rrset_t *tsig =
				      knot_packet_tsig(knot_packet_query(resp));

				size_t digest_max_size =
				                tsig_alg_digest_length(
				                      tsig_key_zone->algorithm);
				uint8_t *digest = (uint8_t *)malloc(
				                        digest_max_size);
				if (digest == NULL) {
					knot_packet_free(&resp);
					rcu_read_unlock();
					return KNOT_ENOMEM;
				}
				size_t digest_size = digest_max_size;

				ret = knot_tsig_sign(resp_wire, &answer_size,
				               *rsize, tsig_rdata_mac(tsig),
				               tsig_rdata_mac_length(tsig),
				               digest, &digest_size,
				               tsig_key_zone, tsig_rcode,
				               tsig_prev_time_signed);
				
				free(digest);

				dbg_zones_detail("answer_size = %zu\n",
				                 answer_size);

				if (ret != KNOT_EOK) {
					dbg_zones_verb("Failed to sign message:"
					            "%s\n", knot_strerror(ret));
					rcode = KNOT_RCODE_SERVFAIL;
				} else {
					*rsize = answer_size;
				}
			} else {
				*rsize = answer_size;
			}
		} else {
			dbg_zones_verb("Failed TSIG check: %s, TSIG err: %u.\n",
			               knot_strerror(ret), tsig_rcode);

			if (tsig_rcode != 0) {
				dbg_zones_verb("Sending TSIG error.\n");
				// first, convert the response to wire format
				answer_size = *rsize;
				knot_response_set_rcode(resp, rcode);

				ret = ns_response_to_wire(resp, resp_wire,
				                          &answer_size);

				dbg_zones_detail("Packet to wire returned %d\n",
				                 ret);

				// then add the TSIG to the wire format
				if (ret == KNOT_EOK &&
				    tsig_rcode != KNOT_TSIG_RCODE_BADTIME) {
					dbg_zones_verb("Adding TSIG.\n");
					ret = knot_tsig_add(resp_wire,
					                    &answer_size,
					                    *rsize, tsig_rcode,
					                     knot_packet_tsig(
					                            query));

					*rsize = answer_size;

				} else if (tsig_rcode
				           == KNOT_TSIG_RCODE_BADTIME) {
					dbg_zones_verb("Signing error resp.\n");
					//*rsize = answer_size;

					const knot_rrset_t *tsig =
					      knot_packet_tsig(
					          knot_packet_query(resp));

					size_t digest_max_size =
					           tsig_alg_digest_length(
					              tsig_key_zone->algorithm);
					uint8_t *digest = (uint8_t *)malloc(
					                       digest_max_size);
					if (digest == NULL) {
						knot_packet_free(&resp);
						rcu_read_unlock();
						return KNOT_ENOMEM;
					}
					size_t digest_size = digest_max_size;

					ret = knot_tsig_sign(resp_wire,
					    &answer_size, *rsize,
					    tsig_rdata_mac(tsig),
					    tsig_rdata_mac_length(tsig),
					    digest, &digest_size, tsig_key_zone,
					    tsig_rcode, tsig_prev_time_signed);
					
					// no need to keep the digest
					free(digest);

					*rsize = answer_size;
				} else {
					dbg_zones_verb("Failed.\n");
					rcode = KNOT_RCODE_SERVFAIL;
				}
			}
			// in other case the RCODE is set and ret != KNOT_EOK
			// and a normal error is returned below
		}

		if (ret != KNOT_EOK) {
			knot_ns_error_response_full(nameserver, resp,
			                            rcode, resp_wire,
			                            rsize);
		}
	}

	knot_packet_free(&resp);
	rcu_read_unlock();

	return KNOT_EOK;
}

/*----------------------------------------------------------------------------*/

int zones_process_update(knot_nameserver_t *nameserver,
                         knot_packet_t *query, const sockaddr_t *addr,
                         uint8_t *resp_wire, size_t *rsize,
                         int fd, knot_ns_transport_t transport)
{
	rcu_read_lock();

	knot_packet_t *resp = NULL;
	knot_zone_t *zone = NULL;
	knot_rcode_t rcode = KNOT_RCODE_NOERROR;

	// Parse rest of the query, prepare response, find zone
	dbg_zones_verb("Preparing response structure.\n");
	int ret = knot_ns_prep_update_response(nameserver, query, &resp, &zone,
	                                       (transport == NS_TRANSPORT_TCP)
	                                       ? *rsize : 0);
	switch (ret) {
	case KNOT_EOK:
		rcode = KNOT_RCODE_NOERROR;
		break;
	case KNOT_EMALF:
		// no TSIG signing in this case
		rcode = KNOT_RCODE_FORMERR;
		break;
	default:
		// no TSIG signing in this case
		/*! \todo ref #937 is SERVFAIL answer really unsigned? */
		rcode = KNOT_RCODE_SERVFAIL;
		break;
	}

	/* Check if zone is not discarded. */
	if (zone && (knot_zone_flags(zone) & KNOT_ZONE_DISCARDED)) {
		rcode = KNOT_RCODE_SERVFAIL;
	}

	const knot_zone_contents_t *contents = knot_zone_contents(zone);

	/*
	 * 1) DDNS Zone Section check (RFC2136, Section 3.1).
	 * Do not have to check the return value, the RCODE is sufficient.
	 */
	(void)knot_ddns_check_zone(contents, query, &rcode);

	/*
	 * 2) DDNS Prerequisities Section processing (RFC2136, Section 3.2).
	 *
	 * Altough IMHO completely illogical, the prerequisities should be
	 * checked BEFORE ACL & TSIG checks. Well, never mind, just follow the
	 * RFC...
	 */
	// a) Convert prerequisities
	dbg_zones_verb("Processing prerequisities.\n");
	knot_ddns_prereq_t *prereqs = NULL;
	ret = knot_ddns_process_prereqs(query, &prereqs, &rcode);
	if (ret != KNOT_EOK) {
		dbg_zones("Failed to check zone for update: "
		       "%s.\n", knot_strerror(ret));
		// RCODE should be set, checked later
	} else {
		assert(prereqs != NULL);

		// b) Check prerequisities
		dbg_zones_verb("Checking prerequisities.\n");
		ret = knot_ddns_check_prereqs(contents, &prereqs, &rcode);
		if (ret != KNOT_EOK) {
			dbg_zones("Failed to check zone for update: "
			       "%s.\n", knot_strerror(ret));
			// RCODE should be set, checked later
		}

		// Not needed anymore
		knot_ddns_prereqs_free(&prereqs);
	}
	
	if (rcode != KNOT_RCODE_NOERROR) {
		dbg_zones_verb("Failed preparing response structure: %s.\n",
		               knot_strerror(rcode));

		// Error response without Question section
		/*! \todo Change to error_response_from_query() to retain the
		 *        Question section if possible - see
		 *        normal_query_answer().
		 */
		knot_ns_error_response_from_query_wire(nameserver,
		                          knot_packet_wireformat(query),
		                          knot_packet_size(query),
		                          rcode, resp_wire, rsize);
		knot_packet_free(&resp);
		rcu_read_unlock();
		return KNOT_EOK;
	}



	/* Now we have zone. Verify TSIG if it is in the packet. */
	size_t rsize_max = *rsize;
	knot_key_t *tsig_key_zone = NULL;
	uint16_t tsig_rcode = 0;
	uint64_t tsig_prev_time_signed = 0;
	const knot_rrset_t *tsig_rr = knot_packet_tsig(query);
	if (zone == NULL) {
		/* Treat as BADKEY error. */
		assert(knot_packet_tsig(query) != NULL);
		rcode = KNOT_RCODE_NOTAUTH;
		tsig_rcode = KNOT_TSIG_RCODE_BADKEY;
		ret = KNOT_TSIG_EBADKEY;
	} else {
		dbg_zones_verb("Checking TSIG in query.\n");
		ret = zones_check_tsig_query(zone, query, addr,
					     &rcode, &tsig_rcode,
					     &tsig_key_zone,
					     &tsig_prev_time_signed);
	}

	/* Allow pass-through of an unknown TSIG in DDNS forwarding (must have zone). */
	if (zone && (ret == KNOT_EOK || (ret == KNOT_TSIG_EBADKEY && !tsig_key_zone))) {
		/* Message is authenticated and has primary master,
		 * proceed to forward the query to the next hop.
		 */
		zonedata_t *zd = (zonedata_t *)knot_zone_data(zone);
		if (zd->xfr_in.has_master) {
			ret = zones_update_forward(fd, transport, zone, addr,
			                           query, *rsize);
			*rsize = 0; /* Do not send reply immediately. */
			knot_packet_free(&resp);
			rcu_read_unlock();
			return ret;
		}
	}

	/* Process query. */
	if (ret == KNOT_EOK) {
		/* Lock zone for xfers. */
		zonedata_t *zd = (zonedata_t *)knot_zone_data(zone);
		pthread_mutex_lock(&zd->xfr_in.lock);

		/* This function expects RCU locked. */
		ret = zones_process_update_auth(zone, resp, resp_wire, rsize,
		                                &rcode, addr, tsig_key_zone);

		pthread_mutex_unlock(&zd->xfr_in.lock);
	} else {
		if (tsig_rcode != KNOT_RCODE_NOERROR) {
			dbg_zones_verb("Failed TSIG check: %s, TSIG err: %u.\n",
				       knot_strerror(ret), tsig_rcode);
			/* First, convert the response to wire format. */
			dbg_zones_verb("Sending TSIG error.\n");
			knot_response_set_rcode(resp, rcode);
			ret = ns_response_to_wire(resp, resp_wire, rsize);
			dbg_zones_detail("Packet to wire returned %d\n", ret);
		}
	}


	
	/* Create error query if processing failed. */
	if (ret != KNOT_EOK) {
		ret = knot_ns_error_response_from_query_wire(nameserver,
							     knot_packet_wireformat(query),
							     knot_packet_size(query),
							     rcode, resp_wire, rsize);
	}
	
	/* Finish processing if no TSIG signing is required (or no response). */
	if (*rsize == 0 || !tsig_key_zone) {
		knot_packet_free(&resp);
		rcu_read_unlock();
		return ret;
	}
	
	/* Just add TSIG RR on most errors. */
	if (tsig_rcode != 0 && tsig_rcode != KNOT_TSIG_RCODE_BADTIME) {
		dbg_zones_verb("Adding TSIG to error.\n");
		ret = knot_tsig_add(resp_wire, rsize, *rsize,
				    tsig_rcode, tsig_rr);
	} else {
		dbg_zones_verb("Signing message with TSIG.\n");
		size_t digest_len = tsig_alg_digest_length(tsig_key_zone->algorithm);
		uint8_t *digest = (uint8_t *)malloc(digest_len);
		if (digest == NULL) {
			knot_packet_free(&resp);
			rcu_read_unlock();
			return KNOT_ENOMEM;
		}
		ret = knot_tsig_sign(resp_wire,
				     rsize, rsize_max,
				     tsig_rdata_mac(tsig_rr),
				     tsig_rdata_mac_length(tsig_rr),
				     digest, &digest_len, tsig_key_zone,
				     tsig_rcode, tsig_prev_time_signed);
		free(digest);
	}

	knot_packet_free(&resp);
	rcu_read_unlock();

	return KNOT_EOK;
}

/*----------------------------------------------------------------------------*/

int zones_process_response(knot_nameserver_t *nameserver, 
                           sockaddr_t *from,
                           knot_packet_t *packet, uint8_t *response_wire,
                           size_t *rsize)
{
	if (!packet || !rsize || nameserver == NULL || from == NULL ||
	    response_wire == NULL) {
		return KNOT_EINVAL;
	}
	
	/* Declare no response. */
	*rsize = 0;

	/* Handle SOA query response, cancel EXPIRE timer
	 * and start AXFR transfer if needed.
	 * Reset REFRESH timer on finish.
	 */
	if (knot_packet_qtype(packet) == KNOT_RRTYPE_SOA) {
		
		if (knot_packet_rcode(packet) != KNOT_RCODE_NOERROR) {
			/*! \todo Handle error response. */
			return KNOT_ERROR;
		}

		/* Find matching zone and ID. */
		rcu_read_lock();
		const knot_dname_t *zone_name = knot_packet_qname(packet);
		/*! \todo Change the access to the zone db. */
		knot_zone_t *zone = knot_zonedb_find_zone(
		                        nameserver->zone_db,
		                        zone_name);

		/* Get zone contents. */
		const knot_zone_contents_t *contents =
				knot_zone_contents(zone);

		if (!zone || !knot_zone_data(zone) || !contents) {
			rcu_read_unlock();
			return KNOT_EINVAL;
		}

		/* Match ID against awaited. */
		zonedata_t *zd = (zonedata_t *)knot_zone_data(zone);
		uint16_t pkt_id = knot_packet_id(packet);
		if ((int)pkt_id != zd->xfr_in.next_id) {
			rcu_read_unlock();
			return KNOT_ERROR;
		}

		/* Check SOA SERIAL. */
		int ret = xfrin_transfer_needed(contents, packet);
		dbg_zones_verb("xfrin_transfer_needed() returned %s\n",
		               knot_strerror(ret));
		if (ret < 0) {
			/* RETRY/EXPIRE timers running, do not interfere. */
			rcu_read_unlock();
			return KNOT_ERROR;
		}
		
		/* No updates available. */
		evsched_t *sched =
			((server_t *)knot_ns_get_data(nameserver))->sched;
		if (ret == 0) {
			/* Reinstall timers. */
			zones_timers_update(zone, zd->conf, sched);
			rcu_read_unlock();
			return KNOT_EUPTODATE;
		}
		
		assert(ret > 0);
		
		/* Already transferring. */
		int xfrtype = zones_transfer_to_use(zd);
		if (pthread_mutex_trylock(&zd->xfr_in.lock) != 0) {
			/* Unlock zone contents. */
			dbg_zones("zones: SOA response received, but zone is "
			          "being transferred, refusing to start another "
			          "transfer\n");
			rcu_read_unlock();
			return KNOT_EOK;
		} else {
			++zd->xfr_in.scheduled;
			pthread_mutex_unlock(&zd->xfr_in.lock);
		}

		/* Prepare XFR client transfer. */
		knot_ns_xfr_t xfr_req;
		memset(&xfr_req, 0, sizeof(knot_ns_xfr_t));
		memcpy(&xfr_req.addr, &zd->xfr_in.master, sizeof(sockaddr_t));
		memcpy(&xfr_req.saddr, &zd->xfr_in.via, sizeof(sockaddr_t));
		xfr_req.zone = (void *)zone;
		xfr_req.send = zones_send_cb;

		/* Select transfer method. */
		xfr_req.type = xfrtype;
		
		/* Select TSIG key. */
		if (zd->xfr_in.tsig_key.name) {
			xfr_req.tsig_key = &zd->xfr_in.tsig_key;
		}

		/* Unlock zone contents. */
		rcu_read_unlock();

		/* Retain pointer to zone for processing. */
		knot_zone_retain(xfr_req.zone);
		ret = xfr_request(((server_t *)knot_ns_get_data(
		                  nameserver))->xfr_h, &xfr_req);
		if (ret != KNOT_EOK) {
			knot_zone_release(xfr_req.zone); /* Discard */
		}
	}

	return KNOT_EOK;
}

/*----------------------------------------------------------------------------*/

knot_ns_xfr_type_t zones_transfer_to_use(zonedata_t *data)
{
	if (data == NULL || data->ixfr_db == NULL) {
		return XFR_TYPE_AIN;
	}
	
	return XFR_TYPE_IIN;
}

/*----------------------------------------------------------------------------*/

static int zones_open_free_filename(const char *old_name, char **new_name)
{
	/* find zone name not present on the disk */
	size_t name_size = strlen(old_name);
	*new_name = malloc(name_size + 7 + 1);
	if (*new_name == NULL) {
		return -1;
	}
	memcpy(*new_name, old_name, name_size + 1);
	strncat(*new_name, ".XXXXXX", 7);
	dbg_zones_verb("zones: creating temporary zone file\n");
	mode_t old_mode = umask(077);
	int fd = mkstemp(*new_name);
	(void) umask(old_mode);
	if (fd < 0) {
		dbg_zones_verb("zones: couldn't create temporary zone file\n");
		free(*new_name);
		*new_name = NULL;
	}
	
	return fd;
}

/*----------------------------------------------------------------------------*/

static int zones_dump_zone_text(knot_zone_contents_t *zone, const char *fname)
{
	assert(zone != NULL && fname != NULL);

	char *new_fname = NULL;
	int fd = zones_open_free_filename(fname, &new_fname);
	if (fd < 0) {
		log_zone_warning("Failed to find filename for temporary "
		                 "storage of the transferred zone.\n");
		return KNOT_ERROR;
	}
	
	FILE *f = fdopen(fd, "w");
	if (f == NULL) {
		log_zone_warning("Failed to open file descriptor for text zone.\n");
		unlink(new_fname);
		free(new_fname);
		return KNOT_ERROR;
	}
	
	if (zone_dump_text(zone, f) != KNOT_EOK) {
		log_zone_warning("Failed to save the transferred zone to '%s'.\n",
		                 new_fname);
		fclose(f);
		unlink(new_fname);
		free(new_fname);
		return KNOT_ERROR;
	}
	
	/* Set zone file rights to 0640. */
	fchmod(fd, S_IRUSR|S_IWUSR|S_IRGRP|S_IWGRP);

	/* Swap temporary zonefile and new zonefile. */
	fclose(f);
	int ret = rename(new_fname, fname);
	if (ret < 0 && ret != EEXIST) {
		log_zone_warning("Failed to replace old zone file '%s'' with a new"
		                 " zone file '%s'.\n", fname, new_fname);
		unlink(new_fname);
		free(new_fname);
		return KNOT_ERROR;
	}
	
	free(new_fname);
	return KNOT_EOK;
}

/*----------------------------------------------------------------------------*/

static int zones_dump_zone_binary(knot_zone_contents_t *zone, 
                                   const char *zonedb,
                                   const char *zonefile)
{
	assert(zone != NULL && zonedb != NULL);

	char *new_zonedb = NULL;
	int fd = zones_open_free_filename(zonedb, &new_zonedb);
	if (fd < 0) {
		dbg_zones("zones: failed to find free filename for temporary "
		          "storage of the zone binary file '%s'\n",
		          zonedb);
		return KNOT_ERROR;
	}

	crc_t crc_value = 0;
	if (knot_zdump_dump(zone, fd, zonefile, &crc_value) != KNOT_EOK) {
		close(fd);
		unlink(new_zonedb);
		free(new_zonedb);
		return KNOT_ERROR;
	}
	
	/* Set compiled zone rights to 0640. */
	fchmod(fd, S_IRUSR|S_IWUSR|S_IRGRP|S_IWGRP);
	
	/* Close compiled zone. */
	close(fd);

	/* Delete old CRC file. */
	char *zonedb_crc = knot_zdump_crc_file(zonedb);
	if (zonedb_crc == NULL) {
		unlink(new_zonedb);
		free(new_zonedb);
		return KNOT_ENOMEM;
	}
	remove(zonedb_crc);

	/* New CRC file. */
	char *new_zonedb_crc = knot_zdump_crc_file(new_zonedb);
	if (new_zonedb_crc == NULL) {
		dbg_zdump("Failed to create CRC file path from %s.\n",
		          new_zonedb);
		free(zonedb_crc);
		unlink(new_zonedb);
		free(new_zonedb);
		return KNOT_ENOMEM;
	}

	/* Write CRC value to CRC file. */
	FILE *f_crc = fopen(new_zonedb_crc, "w");
	if (f_crc == NULL) {
		dbg_zdump("Cannot open CRC file %s!\n",
		          zonedb_crc);
		free(zonedb_crc);
		unlink(new_zonedb);
		free(new_zonedb);
		return KNOT_ERROR;
	} else {
		fprintf(f_crc, "%lu\n",
		        (unsigned long)crc_value);
		fclose(f_crc);
	}
	
	/* Set CRC file rights to 0640. */
	chmod(new_zonedb_crc, S_IRUSR|S_IWUSR|S_IRGRP|S_IWGRP);

	/* Swap CRC files. */
	int ret = KNOT_EOK;
	if (rename(new_zonedb_crc, zonedb_crc) < 0) {
		dbg_zdump("Failed to replace old zonedb CRC %s "
		          "with new CRC zone file %s.\n",
		          zonedb_crc,
		          new_zonedb_crc);
		unlink(new_zonedb);
		unlink(new_zonedb_crc);
		ret = KNOT_ERROR;
	} else {
		/* Swap zone databases. */
		int swap_res = rename(new_zonedb, zonedb);
		if (swap_res < 0 && swap_res != EEXIST) {
			dbg_zdump("Failed to replace old zonedb %s "
			          "with new zone file %s.\n",
			          new_zonedb,
			          zonedb);
			ret = KNOT_ERROR;
			unlink(new_zonedb);
		} else {

		}
	}

	free(new_zonedb_crc);
	free(zonedb_crc);
	free(new_zonedb);


	return ret;
}

/*----------------------------------------------------------------------------*/

int zones_save_zone(const knot_ns_xfr_t *xfr)
{
	if (xfr == NULL || xfr->new_contents == NULL || xfr->zone == NULL) {
		return KNOT_EINVAL;
	}
	
	rcu_read_lock();
	
	zonedata_t *zd = (zonedata_t *)knot_zone_data(xfr->zone);
	knot_zone_contents_t *new_zone = xfr->new_contents;
	
	const char *zonefile = zd->conf->file;
	const char *zonedb = zd->conf->db;
	
	/* Check if the new zone apex dname matches zone name. */
	knot_dname_t *cur_name = knot_dname_new_from_str(zd->conf->name,
	                                                 strlen(zd->conf->name),
	                                                 NULL);
	const knot_dname_t *new_name = NULL;
	new_name = knot_node_owner(knot_zone_contents_apex(new_zone));
	int r = knot_dname_compare(cur_name, new_name);
	knot_dname_free(&cur_name);
	if (r != 0) {
		rcu_read_unlock();
		return KNOT_EINVAL;
	}
	
	assert(zonefile != NULL && zonedb != NULL);
	
	/* dump the zone into text zone file */
	int ret = zones_dump_zone_text(new_zone, zonefile);
	if (ret != KNOT_EOK) {
		rcu_read_unlock();
		return KNOT_ERROR;
	}
	/* dump the zone into binary db file */
	ret = zones_dump_zone_binary(new_zone, zonedb, zonefile);
	if (ret != KNOT_EOK) {
		rcu_read_unlock();
		return KNOT_ERROR;
	}
	
	rcu_read_unlock();
	
	return KNOT_EOK;
}

/*----------------------------------------------------------------------------*/

int zones_ns_conf_hook(const struct conf_t *conf, void *data)
{
	knot_nameserver_t *ns = (knot_nameserver_t *)data;
	dbg_zones_verb("zones: reconfiguring name server.\n");
	
	/* Set NSID. */
	knot_ns_set_nsid(ns, conf->nsid, conf->nsid_len);

	knot_zonedb_t *old_db = 0;

	int ret = zones_update_db_from_config(conf, ns, &old_db);
	if (ret != KNOT_EOK) {
		return ret;
	}
	/* Wait until all readers finish with reading the zones. */
	synchronize_rcu();

	dbg_zones_verb("zones: nameserver's zone db: %p, old db: %p\n",
	               ns->zone_db, old_db);

	/* Delete all deprecated zones and delete the old database. */
	knot_zonedb_deep_free(&old_db);

	return KNOT_EOK;
}

/*----------------------------------------------------------------------------*/
/* Counting size of changeset in serialized form.                             */
/*----------------------------------------------------------------------------*/

static inline size_t zones_dname_binary_size(const knot_dname_t *dname)
{
	if (dname == NULL) {
		return 0;
	}

	size_t size = 10; // 4B ID, 4B size, 2B label count

	// dname size in wire format
	size += knot_dname_size(dname);
	// label array size
	size += knot_dname_label_count(dname);

	return size;
}

/*----------------------------------------------------------------------------*/

static size_t zones_rdata_binary_size(const knot_rdata_t *rdata,
                                      knot_rrtype_descriptor_t *desc)
{
	if (rdata == NULL) {
		return 0;
	}

	assert(desc != NULL);

	size_t size = sizeof(unsigned int); // RDATA item count

	for (int i = 0; i < rdata->count; ++i) {
		if (desc->wireformat[i] == KNOT_RDATA_WF_COMPRESSED_DNAME
		    || desc->wireformat[i] == KNOT_RDATA_WF_UNCOMPRESSED_DNAME
		    || desc->wireformat[i] == KNOT_RDATA_WF_LITERAL_DNAME) {
			size += zones_dname_binary_size(rdata->items[i].dname);
			size += 2; // flags
		} else {
			if (rdata->items[i].raw_data != NULL) {
				size += rdata->items[i].raw_data[0] + 2;
			}
		}
	}

	return size;
}

/*----------------------------------------------------------------------------*/

static size_t zones_rrset_binary_size(const knot_rrset_t *rrset)
{
	assert(rrset != NULL);

	size_t size = 0;

	size += 13; // 2B type, 2B class, 4B TTL, 4B RDATA count, 1B flags
	size += zones_dname_binary_size(rrset->owner);

	knot_rrtype_descriptor_t *desc = knot_rrtype_descriptor_by_type(
	                        knot_rrset_type(rrset));
	assert(desc != NULL);

	const knot_rdata_t *rdata = knot_rrset_rdata(rrset);
	while (rdata != NULL) {
		size += zones_rdata_binary_size(rdata, desc);
		rdata = knot_rrset_rdata_next(rrset, rdata);
	}

	return size;
}

/*----------------------------------------------------------------------------*/

int zones_changeset_binary_size(const knot_changeset_t *chgset, size_t *size)
{
	if (chgset == NULL || size == NULL) {
		return KNOT_EINVAL;
	}

	size_t soa_from_size = zones_rrset_binary_size(chgset->soa_from);
	size_t soa_to_size = zones_rrset_binary_size(chgset->soa_to);

	size_t remove_size = 0;
	for (int i = 0; i < chgset->remove_count; ++i)
	{
		remove_size += zones_rrset_binary_size(chgset->remove[i]);
	}

	size_t add_size = 0;
	for (int i = 0; i < chgset->add_count; ++i)
	{
		add_size += zones_rrset_binary_size(chgset->add[i]);
	}

	/*! \todo How is the changeset serialized? Any other parts? */
	*size = soa_from_size + soa_to_size + remove_size + add_size;
	/* + Changeset flags. */
	*size += sizeof(uint32_t);

	return KNOT_EOK;
}

/*----------------------------------------------------------------------------*/
/* Changeset serialization and storing (new)                                  */
/*----------------------------------------------------------------------------*/

static int zones_rrset_write_to_mem(const knot_rrset_t *rr, char **entry,
                                    size_t *remaining) {
	size_t written = 0;
	int ret = knot_zdump_rrset_serialize(rr, *((uint8_t **)entry),
	                                     *remaining, &written);
	if (ret == KNOT_EOK) {
		assert(written <= *remaining);
		*remaining -= written;
		*entry += written;
	}
	
	return ret;
}

static int zones_serialize_and_store_chgset(const knot_changeset_t *chs,
                                            char *entry, size_t max_size)
{
	/* Write changeset flags. */
	memcpy(entry, (char*)&chs->flags, sizeof(uint32_t));
	entry += sizeof(uint32_t);
	max_size -= sizeof(uint32_t);
	
	/* Serialize SOA 'from'. */
	int ret = zones_rrset_write_to_mem(chs->soa_from, &entry, &max_size);
	if (ret != KNOT_EOK) {
		dbg_zones("knot_zdump_rrset_serialize() returned %s\n",
		          knot_strerror(ret));
		return KNOT_ERROR;  /*! \todo Other code? */
	}

	/* Serialize RRSets from the 'remove' section. */
	for (int i = 0; i < chs->remove_count; ++i) {
		ret = zones_rrset_write_to_mem(chs->remove[i], &entry, &max_size);
		if (ret != KNOT_EOK) {
			dbg_zones("knot_zdump_rrset_serialize() returned %s\n",
			          knot_strerror(ret));
			return KNOT_ERROR;  /*! \todo Other code? */
		}
	}

	/* Serialize SOA 'to'. */
	ret = zones_rrset_write_to_mem(chs->soa_to, &entry, &max_size);
	if (ret != KNOT_EOK) {
		dbg_zones("knot_zdump_rrset_serialize() returned %s\n",
		          knot_strerror(ret));
		return KNOT_ERROR;  /*! \todo Other code? */
	}

	/* Serialize RRSets from the 'add' section. */
	for (int i = 0; i < chs->add_count; ++i) {
		ret = zones_rrset_write_to_mem(chs->add[i], &entry, &max_size);
		if (ret != KNOT_EOK) {
			dbg_zones("knot_zdump_rrset_serialize() returned %s\n",
			          knot_strerror(ret));
			return KNOT_ERROR;  /*! \todo Other code? */
		}

	}


	return KNOT_EOK;
}

/*----------------------------------------------------------------------------*/

static int zones_store_changeset(const knot_changeset_t *chs, journal_t *j,
                                 knot_zone_t *zone, zonedata_t *zd)
{
	assert(chs != NULL);
	assert(j != NULL);

	dbg_xfr("Saving changeset from %u to %u.\n",
	        chs->serial_from, chs->serial_to);

	uint64_t k = ixfrdb_key_make(chs->serial_from, chs->serial_to);

	/* Count the size of the entire changeset in serialized form. */
	size_t entry_size = 0;

	int ret = zones_changeset_binary_size(chs, &entry_size);
	assert(ret == KNOT_EOK);

	dbg_xfr_verb("Size in serialized form: %zu\n", entry_size);

	/* Reserve space for the journal entry. */
	char *journal_entry = NULL;
	ret = journal_map(j, k, &journal_entry, entry_size);

	/* Sync to zonefile may be needed. */
	while (ret == KNOT_EAGAIN) {
		/* Cancel sync timer. */
		event_t *tmr = zd->ixfr_dbsync;
		if (tmr) {
			dbg_xfr_verb("xfr: cancelling zonefile "
			             "SYNC timer of '%s'\n",
			             zd->conf->name);
			evsched_cancel(tmr->parent, tmr);
		}

		/* Synchronize. */
		dbg_xfr_verb("xfr: forcing zonefile SYNC "
		             "of '%s'\n",
		             zd->conf->name);
		ret = zones_zonefile_sync(zone, j);
		if (ret != KNOT_EOK && ret != KNOT_ERANGE) {
			continue;
		}

		/* Reschedule sync timer. */
		if (tmr) {
			/* Fetch sync timeout. */
			rcu_read_lock();
			int timeout = zd->conf->dbsync_timeout;
			timeout *= 1000; /* Convert to ms. */
			rcu_read_unlock();

			/* Reschedule. */
			dbg_xfr_verb("xfr: resuming SYNC "
			             "of '%s'\n",
			             zd->conf->name);
			evsched_schedule(tmr->parent, tmr,
			                 timeout);

		}

		/* Attempt to map again. */
		ret = journal_map(j, k, &journal_entry, entry_size);
	}

	if (ret != KNOT_EOK) {
		dbg_xfr("Failed to map space for journal entry: %s.\n",
		        knot_strerror(ret));
		return ret;
	}

	assert(journal_entry != NULL);

	/* Serialize changeset, saving it bit by bit. */
	ret = zones_serialize_and_store_chgset(chs, journal_entry, entry_size);

	if (ret != KNOT_EOK) {
		dbg_xfr("Failed to serialize and store changeset: %s\n",
		        knot_strerror(ret));
	}

	/* Unmap the journal entry.
	   If successfuly written changeset to journal, validate the entry. */
	ret = journal_unmap(j, k, journal_entry, ret == KNOT_EOK);

	return ret;
}

/*----------------------------------------------------------------------------*/

journal_t *zones_store_changesets_begin(knot_zone_t *zone)
{
	if (zone == NULL) {
		return NULL;
	}

	/* Fetch zone-specific data. */
	//knot_zone_t *zone = xfr->zone;
	zonedata_t *zd = (zonedata_t *)zone->data;
	if (!zd->ixfr_db) {
		return NULL;
	}

	/* Begin transaction, will be release on commit/rollback. */
	journal_t *j = journal_retain(zd->ixfr_db);
	if (journal_trans_begin(j) != KNOT_EOK) {
		journal_release(j);
		j = NULL;
	}
	
	return j;
}

/*----------------------------------------------------------------------------*/

int zones_store_changesets_commit(journal_t *j)
{
	if (j == NULL) {
		return KNOT_EINVAL;
	}
	
	int ret = journal_trans_commit(j);
	journal_release(j);
	return ret;
}

/*----------------------------------------------------------------------------*/

int zones_store_changesets_rollback(journal_t *j)
{
	if (j == NULL) {
		return KNOT_EINVAL;
	}
	
	int ret = journal_trans_rollback(j);
	journal_release(j);
	return ret;
}

/*----------------------------------------------------------------------------*/

int zones_store_changesets(knot_zone_t *zone, knot_changesets_t *src)
{
	if (zone == NULL || src == NULL) {
		return KNOT_EINVAL;
	}

//	knot_zone_t *zone = xfr->zone;
//	knot_changesets_t *src = (knot_changesets_t *)xfr->data;

	/* Fetch zone-specific data. */
	zonedata_t *zd = (zonedata_t *)zone->data;
	if (!zd->ixfr_db) {
		return KNOT_EINVAL;
	}

	/* Retain journal for changeset writing. */
	journal_t *j = journal_retain(zd->ixfr_db);
	if (j == NULL) {
		return KNOT_EBUSY;
	}
	int ret = 0;

	/* Begin writing to journal. */
	for (unsigned i = 0; i < src->count; ++i) {
		/* Make key from serials. */
		knot_changeset_t* chs = src->sets + i;

		ret = zones_store_changeset(chs, j, zone, zd);
		if (ret != KNOT_EOK) {
			journal_release(j);
			return ret;
		}
	}

	/* Release journal. */
	journal_release(j);

	/* Written changesets to journal. */
	return KNOT_EOK;
}

/*----------------------------------------------------------------------------*/

int zones_xfr_load_changesets(knot_ns_xfr_t *xfr, uint32_t serial_from,
                              uint32_t serial_to) 
{
	if (!xfr || !xfr->zone || !knot_zone_contents(xfr->zone)) {
		dbg_zones_detail("Wrong parameters: xfr=%p,"
		                " xfr->zone = %p\n", xfr, xfr->zone);
		return KNOT_EINVAL;
	}
	
	knot_changesets_t *chgsets = (knot_changesets_t *)
	                               calloc(1, sizeof(knot_changesets_t));
	CHECK_ALLOC_LOG(chgsets, KNOT_ENOMEM);
	
	int ret = ns_serial_compare(serial_to, serial_from);
	dbg_zones_verb("Compared serials, result: %d\n", ret);
	
	/* if serial_to is not larger than serial_from, do not load anything */
	if (ret <= 0) {
		xfr->data = chgsets;
		return KNOT_EOK;
	}
	
	dbg_xfr_verb("xfr: loading changesets\n");
	ret = zones_load_changesets(xfr->zone, chgsets,
	                                serial_from, serial_to);
	if (ret != KNOT_EOK) {
		dbg_xfr("xfr: failed to load changesets: %s\n",
		        knot_strerror(ret));
		knot_free_changesets(&chgsets);
		return ret;
	}
	
	xfr->data = chgsets;
	return KNOT_EOK;
}

/*----------------------------------------------------------------------------*/

int zones_create_and_save_changesets(const knot_zone_t *old_zone,
                                     const knot_zone_t *new_zone)
{
	if (old_zone == NULL || old_zone->contents == NULL
	    || new_zone == NULL || new_zone->contents == NULL) {
		dbg_zones("zones: create_changesets: "
		          "NULL arguments.\n");
		return KNOT_EINVAL;
	}
	
	knot_ns_xfr_t xfr;
	memset(&xfr, 0, sizeof(xfr));
	xfr.zone = (knot_zone_t *)old_zone;
	knot_changesets_t *changesets;
	int ret = knot_zone_diff_create_changesets(old_zone->contents,
	                                           new_zone->contents,
	                                           &changesets);
	if (ret != KNOT_EOK) {
		if (ret == KNOT_ERANGE) {
			dbg_zones_detail("zones: create_changesets: "
			                 "New serial was lower than the old "
			                 "one.\n");
			knot_free_changesets(&changesets);
			return KNOT_ERANGE;
		} else if (ret == KNOT_ENODIFF) {
			dbg_zones_detail("zones: create_changesets: "
			                 "New serial was the same as the old "
			                 "one.\n");
			knot_free_changesets(&changesets);
			return KNOT_ENODIFF;
		} else {
			dbg_zones("zones: create_changesets: "
			          "Could not create changesets. Reason: %s\n",
			          knot_strerror(ret));
			knot_free_changesets(&changesets);
			return KNOT_ERROR;
		}
	}
	
	xfr.data = changesets;
	journal_t *journal = zones_store_changesets_begin(xfr.zone);
	if (journal == NULL) {
		dbg_zones("zones: create_changesets: "
		          "Could not start journal operation.\n");
		return KNOT_ERROR;
	}
	
	ret = zones_store_changesets(xfr.zone, (knot_changesets_t *)xfr.data);
	if (ret != KNOT_EOK) {
		zones_store_changesets_rollback(journal);
		dbg_zones("zones: create_changesets: "
		          "Could not store in the journal. Reason: %s.\n",
		          knot_strerror(ret));
		
		return ret;
	}
	
	ret = zones_store_changesets_commit(journal);
	if (ret != KNOT_EOK) {
		dbg_zones("zones: create_changesets: "
		          "Could not commit to journal. Reason: %s.\n",
		          knot_strerror(ret));
		
		return ret;
	}
	
	knot_free_changesets(&changesets);
	
	return KNOT_EOK;
}

/*----------------------------------------------------------------------------*/

int zones_store_and_apply_chgsets(knot_changesets_t *chs,
                                  knot_zone_t *zone,
                                  knot_zone_contents_t **new_contents,
                                  const char *msgpref, int type)
{
	int ret = KNOT_EOK;
	int apply_ret = KNOT_EOK;
	int switch_ret = KNOT_EOK;

	/* Serialize and store changesets. */
	dbg_xfr("xfr: IXFR/IN serializing and saving changesets\n");
	journal_t *transaction = zones_store_changesets_begin(zone);
	if (transaction != NULL) {
		ret = zones_store_changesets(zone, chs);
	} else {
		ret = KNOT_ERROR;
	}
	if (ret != KNOT_EOK) {
		log_zone_error("%s Failed to serialize and store "
		               "changesets - %s\n", msgpref,
		               knot_strerror(ret));
		/* Free changesets, but not the data. */
<<<<<<< HEAD
		zones_store_changesets_rollback(transaction);
=======
>>>>>>> e847c491
		knot_free_changesets(&chs);
		return ret;
	}

	/* Now, try to apply the changesets to the zone. */
	apply_ret = xfrin_apply_changesets(zone, chs, new_contents);

	if (apply_ret != KNOT_EOK) {
<<<<<<< HEAD
=======
		zones_store_changesets_rollback(transaction);
>>>>>>> e847c491
		log_zone_error("%s Failed to apply changesets - %s\n",
		               msgpref, knot_strerror(apply_ret));

		/* Free changesets, but not the data. */
<<<<<<< HEAD
		zones_store_changesets_rollback(transaction);
=======
>>>>>>> e847c491
		knot_free_changesets(&chs);
		return apply_ret;  // propagate the error above
	}

	/* Commit transaction. */
	ret = zones_store_changesets_commit(transaction);
	if (ret != KNOT_EOK) {
<<<<<<< HEAD
=======
		/*! \todo THIS WILL LEAK!! xfrin_rollback_update() needed. */
>>>>>>> e847c491
		log_zone_error("%s Failed to commit stored changesets "
		               "- %s\n", msgpref, knot_strerror(apply_ret));
		knot_free_changesets(&chs);
		return ret;
	}

	/* Switch zone contents. */
	switch_ret = xfrin_switch_zone(zone, *new_contents, type);

	if (switch_ret != KNOT_EOK) {
		log_zone_error("%s Failed to replace current zone - %s\n",
		               msgpref, knot_strerror(switch_ret));
		// Cleanup old and new contents
		xfrin_rollback_update(zone->contents, new_contents,
		                      &chs->changes);

		/* Free changesets, but not the data. */
		knot_free_changesets(&chs);
		return KNOT_ERROR;
	}

	xfrin_cleanup_successful_update(&chs->changes);

	/* Free changesets, but not the data. */
	knot_free_changesets(&chs);
	assert(ret == KNOT_EOK);
	log_zone_info("%s Finished.\n", msgpref);
	return KNOT_EOK;
}

/*----------------------------------------------------------------------------*/

int zones_timers_update(knot_zone_t *zone, conf_zone_t *cfzone, evsched_t *sch)
{
	if (!sch || !zone) {
		return KNOT_EINVAL;
	}

	/* Fetch zone data. */
	zonedata_t *zd = (zonedata_t *)zone->data;
	if (!zd) {
		return KNOT_EINVAL;
	}

	/* Cancel REFRESH timer. */
	if (zd->xfr_in.timer) {
		evsched_cancel(sch, zd->xfr_in.timer);
		evsched_event_free(sch, zd->xfr_in.timer);
		zd->xfr_in.timer = 0;
	}

	/* Cancel EXPIRE timer. */
	if (zd->xfr_in.expire) {
		evsched_cancel(sch, zd->xfr_in.expire);
		evsched_event_free(sch, zd->xfr_in.expire);
		zd->xfr_in.expire = 0;
	}

	/* Remove list of pending NOTIFYs. */
	pthread_mutex_lock(&zd->lock);
	notify_ev_t *ev = 0, *evn = 0;
	WALK_LIST_DELSAFE(ev, evn, zd->notify_pending) {
		zones_cancel_notify(zd, ev);
	}
	pthread_mutex_unlock(&zd->lock);

	/* Check XFR/IN master server. */
	rcu_read_lock();
	if (zd->xfr_in.has_master) {

		/* Schedule REFRESH timer. */
		uint32_t refresh_tmr = 0;
		if (knot_zone_contents(zone)) {
			refresh_tmr = zones_jitter(zones_soa_refresh(zone));
		} else {
			refresh_tmr = zd->xfr_in.bootstrap_retry;
		}
		zd->xfr_in.timer = evsched_schedule_cb(sch, zones_refresh_ev,
							 zone, refresh_tmr);
		dbg_zones("zone: REFRESH '%s' set to %u\n",
		          cfzone->name, refresh_tmr);
	}

	/* Do not issue NOTIFY queries if stub. */
	if (!knot_zone_contents(zone)) {
		rcu_read_unlock();
		return KNOT_EOK;
	}

	/* Schedule NOTIFY to slaves. */
	conf_remote_t *r = 0;
	WALK_LIST(r, cfzone->acl.notify_out) {

		/* Fetch remote. */
		conf_iface_t *cfg_if = r->remote;

		/* Create request. */
		notify_ev_t *ev = malloc(sizeof(notify_ev_t));
		if (!ev) {
			free(ev);
			dbg_zones("notify: out of memory to create "
				    "NOTIFY query for %s\n", cfg_if->name);
			continue;
		}

		/* Parse server address. */
		sockaddr_init(&ev->saddr, -1);
		int ret = sockaddr_set(&ev->addr, cfg_if->family,
				       cfg_if->address,
				       cfg_if->port);
		sockaddr_t *via = &cfg_if->via;
		if (ret > 0) {
			if (sockaddr_isvalid(via)) {
				sockaddr_copy(&ev->saddr, via);
			}
		} else {
			free(ev);
			log_server_warning("NOTIFY slave '%s' has invalid "
			                   "address '%s@%d', couldn't create"
			                   "query.\n", cfg_if->name,
			                   cfg_if->address, cfg_if->port);
			continue;
		}

		/* Prepare request. */
		ev->retries = cfzone->notify_retries + 1; /* first + N retries*/
		ev->msgid = 0;
		ev->zone = zone;
		ev->timeout = cfzone->notify_timeout;

		/* Schedule request (30 - 60s random delay). */
		int tmr_s = 30 + (int)(30.0 * tls_rand());
		pthread_mutex_lock(&zd->lock);
		ev->timer = evsched_schedule_cb(sch, zones_notify_send, ev,
						tmr_s * 1000);
		add_tail(&zd->notify_pending, &ev->n);
		pthread_mutex_unlock(&zd->lock);

		log_server_info("Scheduled '%s' NOTIFY query "
				"after %d s to '%s@%d'.\n", zd->conf->name,
			    tmr_s, cfg_if->address, cfg_if->port);
	}

	rcu_read_unlock();

	return KNOT_EOK;
}

int zones_cancel_notify(zonedata_t *zd, notify_ev_t *ev)
{
	if (!zd || !ev || !ev->timer) {
		return KNOT_EINVAL;
	}

	/* Wait for event to finish running. */
#ifdef KNOTD_NOTIFY_DEBUG
	int pkt_id = ev->msgid; /*< Do not optimize! */
#endif
	event_t *tmr = ev->timer;
	ev->timer = 0;
	pthread_mutex_unlock(&zd->lock);
	if (evsched_cancel(tmr->parent, tmr) == 0) {
		dbg_notify("notify: NOTIFY event %p designated for cancellation "
			   "not found\n", tmr);
	}

	/* Re-lock and find again (if not deleted). */
	pthread_mutex_lock(&zd->lock);
	int match_exists = 0;
	notify_ev_t *tmpev = 0;
	WALK_LIST(tmpev, zd->notify_pending) {
		if (tmpev == ev) {
			match_exists = 1;
			break;
		}
	}

	/* Event deleted before cancelled. */
	if (!match_exists) {
		dbg_notify("notify: NOTIFY event for query ID=%u was "
		           "deleted before cancellation.\n",
		           pkt_id);
		return KNOT_EOK;

	}

	/* Free event (won't be scheduled again). */
	dbg_notify("notify: NOTIFY query ID=%u event cancelled.\n",
	           pkt_id);
	rem_node(&ev->n);
	evsched_event_free(tmr->parent, tmr);
	free(ev);
	return KNOT_EOK;
}

int zones_process_update_response(knot_ns_xfr_t *data, uint8_t *rwire, size_t *rsize)
{
	/* Processing of a forwarded response:
	 * change packet id
	 */
	int ret = KNOT_EOK;
	knot_wire_set_id(rwire, (uint16_t)data->packet_nr);

	/* Forward the response. */
	ret = data->send(data->fwd_src_fd, &data->saddr, rwire, *rsize);
	if (ret != *rsize) {
		ret = KNOT_ECONN;
	} else {
		ret = KNOT_EOK;
	}
	
	/* As it is a response, do not reply back. */
	*rsize = 0;
	return ret;
}


int zones_verify_tsig_query(const knot_packet_t *query,
                            const knot_key_t *key,
                            knot_rcode_t *rcode, uint16_t *tsig_rcode,
                            uint64_t *tsig_prev_time_signed)
{
	assert(key != NULL);
	assert(rcode != NULL);
	assert(tsig_rcode != NULL);
	
	const knot_rrset_t *tsig_rr = knot_packet_tsig(query);
	assert(tsig_rr != NULL);

	/*
	 * 1) Check if we support the requested algorithm.
	 */
	tsig_algorithm_t alg = tsig_rdata_alg(tsig_rr);
	if (tsig_alg_digest_length(alg) == 0) {
		log_answer_info("Unsupported digest algorithm "
		                "requested, treating as bad key\n");
		/*! \todo [TSIG] It is unclear from RFC if I
		 *               should treat is as a bad key
		 *               or some other error.
		 */
		*rcode = KNOT_RCODE_NOTAUTH;
		*tsig_rcode = KNOT_TSIG_RCODE_BADKEY;
		return KNOT_TSIG_EBADKEY;
	}

	const knot_dname_t *kname = knot_rrset_owner(tsig_rr);
	assert(kname != NULL);

	/*
	 * 2) Find the particular key used by the TSIG.
	 *    Check not only name, but also the algorithm.
	 */
	if (key && kname && knot_dname_compare(key->name, kname) == 0
	    && key->algorithm == alg) {
		dbg_zones_verb("Found claimed TSIG key for comparison\n");
	} else {
		*rcode = KNOT_RCODE_NOTAUTH;
		*tsig_rcode = KNOT_TSIG_RCODE_BADKEY;
		return KNOT_TSIG_EBADKEY;
	}

	/*
	 * 3) Validate the query with TSIG.
	 */
	/* Prepare variables for TSIG */
	/*! \todo These need to be saved to the response somehow. */
	//size_t tsig_size = tsig_wire_maxsize(key);
	size_t digest_max_size = tsig_alg_digest_length(key->algorithm);
	//size_t digest_size = 0;
	//uint64_t tsig_prev_time_signed = 0;
	//uint8_t *digest = (uint8_t *)malloc(digest_max_size);
	//memset(digest, 0 , digest_max_size);

	/* Copy MAC from query. */
	dbg_zones_verb("Validating TSIG from query\n");

	//const uint8_t* mac = tsig_rdata_mac(tsig_rr);
	size_t mac_len = tsig_rdata_mac_length(tsig_rr);

	int ret = KNOT_EOK;

	if (mac_len > digest_max_size) {
		*rcode = KNOT_RCODE_FORMERR;
		dbg_zones("MAC length %zu exceeds digest "
		       "maximum size %zu\n", mac_len, digest_max_size);
		return KNOT_EMALF;
	} else {
		//memcpy(digest, mac, mac_len);
		//digest_size = mac_len;

		/* Check query TSIG. */
		ret = knot_tsig_server_check(tsig_rr,
		                             knot_packet_wireformat(query),
		                             knot_packet_size(query), key);
		dbg_zones_verb("knot_tsig_server_check() returned %s\n",
		               knot_strerror(ret));

		/* Evaluate TSIG check results. */
		switch(ret) {
		case KNOT_EOK:
			*rcode = KNOT_RCODE_NOERROR;
			break;
		case KNOT_TSIG_EBADKEY:
			*tsig_rcode = KNOT_TSIG_RCODE_BADKEY;
			*rcode = KNOT_RCODE_NOTAUTH;
			break;
		case KNOT_TSIG_EBADSIG:
			*tsig_rcode = KNOT_TSIG_RCODE_BADSIG;
			*rcode = KNOT_RCODE_NOTAUTH;
			break;
		case KNOT_TSIG_EBADTIME:
			*tsig_rcode = KNOT_TSIG_RCODE_BADTIME;
			// store the time signed from the query
			*tsig_prev_time_signed = tsig_rdata_time_signed(tsig_rr);
			*rcode = KNOT_RCODE_NOTAUTH;
			break;
		case KNOT_EMALF:
			*rcode = KNOT_RCODE_FORMERR;
			break;
		default:
			*rcode = KNOT_RCODE_SERVFAIL;
		}
	}

	return ret;
}<|MERGE_RESOLUTION|>--- conflicted
+++ resolved
@@ -1931,241 +1931,6 @@
 static int zones_update_forward(int fd, knot_ns_transport_t ttype,
                                 knot_zone_t *zone, const sockaddr_t *from,
                                 knot_packet_t *query, size_t qsize)
-<<<<<<< HEAD
-{
-	/*! \todo #1291 #1999 This is really the same as for NOTIFY+SOA, should
-	 *        use common API. */
-
-	int ret = KNOT_EOK;
-	int orig_id = (int)knot_packet_id(query);
-	rcu_read_lock();
-	
-	zonedata_t *zd = (zonedata_t *)knot_zone_data(zone);
-	
-	/* Create socket on random port. */
-	sockaddr_t *master = &zd->xfr_in.master;
-	int stype = SOCK_DGRAM;
-	if (ttype == NS_TRANSPORT_TCP) {
-		stype = SOCK_STREAM;
-	}
-	int nfd = socket_create(master->family, stype);
-	
-	/* Check requested source. */
-	char strbuf[256] = "Generic error.";
-	sockaddr_t *via = &zd->xfr_in.via;
-	if (via->len > 0) {
-		if (bind(nfd, via->ptr, via->len) < 0) {
-			socket_close(nfd);
-			nfd = -1;
-			char r_addr[SOCKADDR_STRLEN];
-			sockaddr_tostr(via, r_addr, sizeof(r_addr));
-			snprintf(strbuf, sizeof(strbuf),
-			         "Couldn't bind to \'%s\'", r_addr);
-		}
-	}
-	
-	/* Store query as pending. */
-	knot_ns_xfr_t req;
-	memset(&req, 0, sizeof(knot_ns_xfr_t));
-	req.session = nfd;
-	req.fwd_src_fd = fd;
-	req.type = XFR_TYPE_FORWARD;
-	if (ttype == NS_TRANSPORT_TCP) {
-		req.flags |= XFR_FLAG_TCP;
-		req.send = zones_send_cb;
-	} else {
-		req.flags |= XFR_FLAG_UDP;
-		req.send = zones_send_udp;
-	}
-	req.zone = zone;
-	
-	/* Create FORWARD query and send to primary. */
-	uint8_t *rwire = malloc(qsize);
-	if (rwire) {
-		ret = knot_ns_create_forward_query(query, rwire, &qsize);
-	} else {
-		ret = KNOT_ENOMEM;
-	}
-	if (nfd > -1) {
-		/* Connect on TCP. */
-		if (ttype == NS_TRANSPORT_TCP) {
-			if (connect(nfd, master->ptr, master->len) < 0) {
-				ret = KNOT_ECONNREFUSED;
-			}
-		}
-
-		int sent = 0;
-		if (ret == KNOT_EOK) {
-			sent = req.send(nfd, master, rwire, qsize);
-		}
-	
-		/* Store ID of the awaited response. */
-		if (sent == qsize) {
-			ret = KNOT_EOK;
-		} else {
-			strbuf[0] = '\0';
-			ret = KNOT_ECONNREFUSED;
-		}
-	}
-	if (ret != KNOT_EOK) {
-		if (nfd > -1) {
-			socket_close(nfd);
-		}
-		dbg_zones("update: failed to create FORWARD qry '%s'\n",
-		          knot_strerror(ret));
-		rcu_read_unlock();
-		free(rwire);
-		return KNOT_ENOMEM;
-	}
-	free(rwire);
-
-	req.packet_nr = orig_id;
-	memcpy(&req.addr, master, sizeof(sockaddr_t));
-	memcpy(&req.saddr, from, sizeof(sockaddr_t));
-	sockaddr_update(&req.addr);
-	sockaddr_update(&req.saddr);
-	
-	/* Retain pointer to zone and issue. */
-	knot_zone_retain(req.zone);
-	if (ret == KNOT_EOK) {
-		ret = xfr_request(zd->server->xfr_h, &req);
-	}
-	if (ret != KNOT_EOK) {
-		knot_zone_release(req.zone); /* Discard */
-		log_server_warning("Failed to forward UPDATE query for zone '%s' (%s).\n",
-		                   zd->conf->name, strbuf);
-	}
-	
-	rcu_read_unlock();
-	return KNOT_EOK;
-}
-
-/*! \brief Process UPDATE query.
- *
- * Functions expects that the query is already authenticated
- * and TSIG signature is verified.
- *
- * \note Set parameter 'rcode' according to answering procedure.
- * \note Function expects RCU to be locked.
- *
- * \retval KNOT_EOK if successful.
- * \retval error if not.
- */
-static int zones_process_update_auth(knot_zone_t *zone,
-                                     knot_packet_t *resp,
-                                     uint8_t *resp_wire, size_t *rsize,
-                                     knot_rcode_t *rcode,
-                                     const sockaddr_t *addr,
-                                     knot_key_t *tsig_key)
-{
-	int ret = KNOT_EOK;
-	dbg_zones_verb("TSIG check successful. Answering query.\n");
-	
-	/* Create log message prefix. */
-	char *keytag = NULL;
-	if (tsig_key) {
-		keytag = knot_dname_to_str(tsig_key->name);
-	}
-	char *r_str = xfr_remote_str(addr, keytag);
-	const char *zone_name = ((zonedata_t*)knot_zone_data(zone))->conf->name;
-	char *msg  = sprintf_alloc("UPDATE of '%s' from %s:",
-				   zone_name, r_str ? r_str : "'unknown'");
-	free(r_str);
-	free(keytag);
-	log_zone_info("%s Started.\n", msg);
-	
-	
-	/* Reserve place for the TSIG */
-	if (tsig_key != NULL) {
-		size_t tsig_max_size = tsig_wire_maxsize(tsig_key);
-		knot_packet_set_tsig_size(resp, tsig_max_size);
-	}
-	
-	/* We must prepare a changesets_t structure even if
-	 * there is only one changeset - because of the API. */
-	knot_changesets_t *chgsets = NULL;
-	ret = knot_changeset_allocate(&chgsets, KNOT_CHANGESET_TYPE_DDNS);
-	if (ret != KNOT_EOK) {
-		*rcode = KNOT_RCODE_SERVFAIL;
-		log_zone_error("%s %s\n", msg, knot_strerror(ret));
-		free(msg);
-		return ret;
-	}
-	
-	assert(chgsets->allocated >= 1);
-	
-	/* 1) Process the incoming packet, prepare 
-	 *    prerequisities and changeset.
-	 */
-	dbg_zones_verb("Processing UPDATE packet.\n");
-	chgsets->count = 1; /* DU is represented by a single chset. */
-	ret = knot_ns_process_update(knot_packet_query(resp),
-				     knot_zone_contents(zone),
-				     &chgsets->sets[0], rcode);
-	
-	if (ret != KNOT_EOK) {
-		log_zone_error("%s %s\n", msg, knot_strerror(ret));
-		knot_free_changesets(&chgsets);
-		free(msg);
-		return ret;
-	}
-	
-	/* 2) Save changeset to journal.
-	 *    Apply changeset to zone.
-	 *    Commit changeset to journal.
-	 *    Switch the zone.
-	 */
-	knot_zone_contents_t *contents_new = NULL;
-	knot_zone_retain(zone); /* Retain pointer for safe RCU unlock. */
-	rcu_read_unlock();      /* Unlock for switch. */
-	dbg_zones_verb("Storing and applying changesets.\n");
-	ret = zones_store_and_apply_chgsets(chgsets, zone, &contents_new, msg, 
-					    XFR_TYPE_UPDATE);
-	rcu_read_lock();        /* Relock */
-	knot_zone_release(zone);/* Release held pointer. */
-	free(msg);
-	msg = NULL;
-	
-	/* Changesets should be freed by now. */
-	if (ret != KNOT_EOK) {
-		dbg_zones_verb("Storing and applying changesets failed: %s.\n",
-			       knot_strerror(ret));
-		*rcode = (ret == KNOT_EMALF) ? KNOT_RCODE_FORMERR
-		                             : KNOT_RCODE_SERVFAIL;
-		return ret;
-	}
-
-	/* 3) Prepare DDNS response. */
-	dbg_zones_verb("Preparing NOERROR UPDATE response RCODE=%u "
-		       "pkt=%p resp_wire=%p\n", *rcode, resp, resp_wire);
-	knot_response_set_rcode(resp, KNOT_RCODE_NOERROR);
-	uint8_t *tmp_wire = NULL;
-	ret = knot_packet_to_wire(resp, &tmp_wire, rsize);
-	if (ret != KNOT_EOK) {
-		dbg_zones("DDNS failed to write pkt to wire (%s). Size %zu\n",
-			  knot_strerror(ret), *rsize);
-		*rcode = KNOT_RCODE_SERVFAIL;
-		return ret;
-	} else {
-		/* This is strange, but the knot_packet_to_wire() can't write
-		 * to already existing buffer. */
-		memcpy(resp_wire, tmp_wire, *rsize);
-	}
-	
-	dbg_zones("DDNS reply rsize = %zu\n", *rsize);
-	
-	
-	return ret;
-}
-
-/*----------------------------------------------------------------------------*/
-/* API functions                                                              */
-/*----------------------------------------------------------------------------*/
-
-int zones_update_db_from_config(const conf_t *conf, knot_nameserver_t *ns,
-                               knot_zonedb_t **db_old)
-=======
->>>>>>> e847c491
 {
 	/*! \todo #1291 #1999 This is really the same as for NOTIFY+SOA, should
 	 *        use common API. */
@@ -4090,10 +3855,7 @@
 		               "changesets - %s\n", msgpref,
 		               knot_strerror(ret));
 		/* Free changesets, but not the data. */
-<<<<<<< HEAD
 		zones_store_changesets_rollback(transaction);
-=======
->>>>>>> e847c491
 		knot_free_changesets(&chs);
 		return ret;
 	}
@@ -4102,18 +3864,11 @@
 	apply_ret = xfrin_apply_changesets(zone, chs, new_contents);
 
 	if (apply_ret != KNOT_EOK) {
-<<<<<<< HEAD
-=======
-		zones_store_changesets_rollback(transaction);
->>>>>>> e847c491
 		log_zone_error("%s Failed to apply changesets - %s\n",
 		               msgpref, knot_strerror(apply_ret));
 
 		/* Free changesets, but not the data. */
-<<<<<<< HEAD
 		zones_store_changesets_rollback(transaction);
-=======
->>>>>>> e847c491
 		knot_free_changesets(&chs);
 		return apply_ret;  // propagate the error above
 	}
@@ -4121,10 +3876,7 @@
 	/* Commit transaction. */
 	ret = zones_store_changesets_commit(transaction);
 	if (ret != KNOT_EOK) {
-<<<<<<< HEAD
-=======
 		/*! \todo THIS WILL LEAK!! xfrin_rollback_update() needed. */
->>>>>>> e847c491
 		log_zone_error("%s Failed to commit stored changesets "
 		               "- %s\n", msgpref, knot_strerror(apply_ret));
 		knot_free_changesets(&chs);
