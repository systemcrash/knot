--- conflicted
+++ resolved
@@ -1965,7 +1965,7 @@
 	// add the SOA's RRSIG
 	const dnslib_rrset_t *rrset = dnslib_rrset_rrsigs(soa_rrset);
 	if (rrset != NULL
-	    && (ret = dnslib_response_add_rrset_answer(xfr->response, rrset,
+	    && (ret = dnslib_response2_add_rrset_answer(xfr->response, rrset,
 	                                              0, 0, 1)) != DNSLIB_EOK) {
 		// something is really wrong, these should definitely fit in
 		return KNOT_ERROR;
@@ -2033,15 +2033,9 @@
 	// if no zone found, return NotAuth
 	if (zone == NULL) {
 		debug_ns("No zone found.\n");
-<<<<<<< HEAD
 		dnslib_response2_set_rcode(xfr->response, DNSLIB_RCODE_NOTAUTH);
 		ns_axfr_send_and_clear(xfr);
 		return KNOT_EOK;
-=======
-		dnslib_response_set_rcode(xfr->response, DNSLIB_RCODE_NOTAUTH);
-
-		return ns_axfr_send_and_clear(xfr);
->>>>>>> 77882f7f
 	}
 DEBUG_NS(
 	char *name_str2 = dnslib_dname_to_str(zone->apex->owner);
