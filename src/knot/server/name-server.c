--- conflicted
+++ resolved
@@ -17,6 +17,7 @@
 #include "dnslib/consts.h"
 #include "dnslib/zone-dump-text.h"
 #include "dnslib/zone-dump.h"
+#include "dnslib/changesets.h"
 
 /*----------------------------------------------------------------------------*/
 
@@ -2087,7 +2088,7 @@
 
 /*----------------------------------------------------------------------------*/
 
-static int ns_ixfr_put_changeset(dnslib_ns_xfr_t *xfr, const xfrin_changeset_t *chgset)
+static int ns_ixfr_put_changeset(dnslib_ns_xfr_t *xfr, const dnslib_changeset_t *chgset)
 {
 	// 1) put origin SOA
 	int res = ns_ixfr_put_rrset(xfr, chgset->soa_from);
@@ -2129,36 +2130,47 @@
 	assert(xfr->query != NULL);
 	assert(xfr->response != NULL);
 	assert(dnslib_packet_additional_rrset_count(xfr->query) > 0);
-
+	assert(xfr->data != NULL);
+
+	/*! \todo REMOVE start */
+//	const dnslib_rrset_t *zone_soa =
+//		dnslib_node_rrset(dnslib_zone_contents_apex(
+//		                       dnslib_zone_contents(xfr->zone)),
+//		                  DNSLIB_RRTYPE_SOA);
+//	// retrieve origin (xfr) serial and target (zone) serial
+//	uint32_t zone_serial = dnslib_rdata_soa_serial(
+//	                             dnslib_rrset_rdata(zone_soa));
+//	uint32_t xfr_serial = dnslib_rdata_soa_serial(dnslib_rrset_rdata(
+//			dnslib_packet_authority_rrset(xfr->query, 0)));
+
+//	// 3) load changesets from journal
+//	dnslib_changesets_t *chgsets = (dnslib_changesets_t *)
+//	                               calloc(1, sizeof(dnslib_changesets_t));
+//	int res = xfr_load_changesets(xfr->zone, chgsets, xfr_serial, 
+//	                              zone_serial);
+//	if (res != DNSLIB_EOK) {
+//		debug_dnslib_ns("IXFR query cannot be answered: %s.\n",
+//		         dnslib_strerror(res));
+//		/*! \todo Probably send back AXFR instead. */
+//		dnslib_response2_set_rcode(xfr->response, DNSLIB_RCODE_SERVFAIL);
+//		/*! \todo Probably rename the function. */
+//		ns_axfr_send_and_clear(xfr);
+//		//socket_close(xfr->session);  /*! \todo Remove for UDP. */
+//		return 1;
+//	}
+	
+	/*! \todo REMOVE end */
+	
+	dnslib_changesets_t *chgsets = (dnslib_changesets_t *)xfr->data;
+	
 	const dnslib_rrset_t *zone_soa =
 		dnslib_node_rrset(dnslib_zone_contents_apex(
 		                       dnslib_zone_contents(xfr->zone)),
 		                  DNSLIB_RRTYPE_SOA);
-	// retrieve origin (xfr) serial and target (zone) serial
-	uint32_t zone_serial = dnslib_rdata_soa_serial(
-	                             dnslib_rrset_rdata(zone_soa));
-	uint32_t xfr_serial = dnslib_rdata_soa_serial(dnslib_rrset_rdata(
-			dnslib_packet_authority_rrset(xfr->query, 0)));
-
-	// 3) load changesets from journal
-	xfrin_changesets_t *chgsets = (xfrin_changesets_t *)
-	                               calloc(1, sizeof(xfrin_changesets_t));
-	int res = xfr_load_changesets(xfr->zone, chgsets, xfr_serial, 
-	                              zone_serial);
-	if (res != DNSLIB_EOK) {
-		debug_dnslib_ns("IXFR query cannot be answered: %s.\n",
-		         dnslib_strerror(res));
-		/*! \todo Probably send back AXFR instead. */
-		dnslib_response2_set_rcode(xfr->response, DNSLIB_RCODE_SERVFAIL);
-		/*! \todo Probably rename the function. */
-		ns_axfr_send_and_clear(xfr);
-		//socket_close(xfr->session);  /*! \todo Remove for UDP. */
-		return 1;
-	}
 
 	// 4) put the zone SOA as the first Answer RR
-	res = dnslib_response2_add_rrset_answer(xfr->response, zone_soa, 0, 0,
-	                                        0);
+	int res = dnslib_response2_add_rrset_answer(xfr->response, zone_soa, 0, 
+	                                            0, 0);
 	if (res != DNSLIB_EOK) {
 		debug_dnslib_ns("IXFR query cannot be answered: %s.\n",
 			 dnslib_strerror(res));
@@ -2721,349 +2733,6 @@
 
 	dnslib_packet_free(&xfr->response);
 
-<<<<<<< HEAD
-=======
-	if (ret < 0) {
-		log_server_error("Error while sending IXFR: %s\n",
-		                 knot_strerror(ret));
-		// there was some error but there is not much to do about it
-		return ret;
-	}
-
-	return KNOT_EOK;
-}
-
-int ns_process_response(ns_nameserver_t *nameserver, sockaddr_t *from,
-                        dnslib_packet_t *packet, uint8_t *response_wire,
-                        size_t *rsize)
-{
-	if (!packet || !rsize) {
-		return KNOT_EINVAL;
-	}
-
-	/*! \todo Handle SOA query response, cancel EXPIRE timer
-	 *        and start AXFR transfer if needed.
-	 *        Reset REFRESH timer on finish.
-	 */
-	if (dnslib_packet_qtype(packet) == DNSLIB_RRTYPE_SOA) {
-
-		/* No response. */
-		*rsize = 0;
-
-		/* Find matching zone and ID. */
-		const dnslib_dname_t *zone_name = dnslib_packet_qname(packet);
-		dnslib_zone_t *zone = dnslib_zonedb_find_zone(
-					nameserver->zone_db,
-					zone_name);
-		if (!zone) {
-			return KNOT_EINVAL;
-		}
-		if (!dnslib_zone_data(zone)) {
-			return KNOT_EINVAL;
-		}
-
-		/* Match ID against awaited. */
-		zonedata_t *zd = (zonedata_t *)dnslib_zone_data(zone);
-		uint16_t pkt_id = dnslib_packet_id(packet);
-		if ((int)pkt_id != zd->xfr_in.next_id) {
-			return KNOT_EINVAL;
-		}
-
-		/* Match against ACL to verify. */
-		if (acl_match(zd->xfr_in.acl, from) == ACL_DENY) {
-			debug_ns("Unauthorized SOA response, will not start "
-				 "XFR.\n");
-			return KNOT_EINVAL;
-		}
-
-		/* Cancel EXPIRE timer. */
-		evsched_t *sched = nameserver->server->sched;
-		event_t *expire_ev = zd->xfr_in.expire;
-		if (expire_ev) {
-			evsched_cancel(sched, expire_ev);
-			evsched_event_free(sched, expire_ev);
-			zd->xfr_in.expire = 0;
-		}
-
-		/* Cancel REFRESH/RETRY timer. */
-		event_t *refresh_ev = zd->xfr_in.timer;
-		if (refresh_ev) {
-			debug_ns("zone: canceling REFRESH timer\n");
-			evsched_cancel(sched, refresh_ev);
-		}
-
-		/* Get zone contents. */
-		rcu_read_lock();
-		const dnslib_zone_contents_t *contents =
-				dnslib_zone_contents(zone);
-
-		/* Check SOA SERIAL. */
-		if (xfrin_transfer_needed(contents, packet) < 1) {
-
-			/* Reinstall REFRESH timer. */
-			uint32_t ref_tmr = 0;
-
-			/* Retrieve SOA RDATA. */
-			const dnslib_rrset_t *soa_rrs = 0;
-			const dnslib_rdata_t *soa_rr = 0;
-			soa_rrs = dnslib_node_rrset(
-			             dnslib_zone_contents_apex(contents),
-			             DNSLIB_RRTYPE_SOA);
-			soa_rr = dnslib_rrset_rdata(soa_rrs);
-			ref_tmr = dnslib_rdata_soa_refresh(soa_rr);
-			ref_tmr *= 1000; /* Convert to miliseconds. */
-
-			debug_ns("zone: reinstalling REFRESH timer (%u ms)\n",
-				ref_tmr);
-
-			evsched_schedule(sched, refresh_ev, ref_tmr);
-			rcu_read_unlock();
-			return KNOT_EOK;
-		}
-
-		/* Prepare XFR client transfer. */
-		ns_xfr_t xfr_req;
-		memset(&xfr_req, 0, sizeof(ns_xfr_t));
-		memcpy(&xfr_req.addr, from, sizeof(sockaddr_t));
-		xfr_req.data = (void *)zone;
-		xfr_req.send = ns_send_cb;
-
-		/* Select transfer method. */
-		xfr_req.type = ns_transfer_to_use(nameserver, contents);
-
-		/* Unlock zone contents. */
-		rcu_read_unlock();
-
-		/* Enqueue XFR request. */
-		return xfr_request(nameserver->server->xfr_h, &xfr_req);
-	}
-
-
-	return KNOT_ENOTSUP;
-}
-
-/*----------------------------------------------------------------------------*/
-
-int ns_process_notify(ns_nameserver_t *nameserver, sockaddr_t *from,
-                      dnslib_packet_t *packet, uint8_t *response_wire,
-                      size_t *rsize)
-{
-	if (!packet || !rsize) {
-		return KNOT_EINVAL;
-	}
-
-	/* Assert no response size. */
-	*rsize = 0;
-
-	/* Find matching zone. */
-	const dnslib_dname_t *zone_name = dnslib_packet_qname(packet);
-	dnslib_zone_t *zone = dnslib_zonedb_find_zone(nameserver->zone_db,
-	                                              zone_name);
-	if (!zone) {
-		return KNOT_EINVAL;
-	}
-	if (!dnslib_zone_data(zone)) {
-		return KNOT_EINVAL;
-	}
-
-	/* Match ID against awaited. */
-	zonedata_t *zd = (zonedata_t *)dnslib_zone_data(zone);
-	uint16_t pkt_id = dnslib_packet_id(packet);
-	notify_ev_t *ev = 0, *match = 0;
-	WALK_LIST(ev, zd->notify_pending) {
-		if ((int)pkt_id == ev->msgid) {
-			match = ev;
-			break;
-		}
-	}
-
-	/* Found waiting NOTIFY query? */
-	if (!match) {
-		debug_ns("notify: no pending NOTIFY query found for ID=%u\n",
-			 pkt_id);
-		return KNOT_EINVAL;
-	}
-
-	/* Cancel RETRY timer, NOTIFY is now finished. */
-	evsched_t *sched = nameserver->server->sched;
-	if (match->timer) {
-		evsched_cancel(sched, match->timer);
-		evsched_event_free(sched, match->timer);
-		match->timer = 0;
-		rem_node(&match->n);
-		free(match);
-	}
-
-	debug_ns("notify: received response for pending NOTIFY query ID=%u\n",
-		 pkt_id);
-
-	return KNOT_EOK;
-}
-
-/*----------------------------------------------------------------------------*/
-
-static int ns_find_zone_for_xfr(ns_xfr_t *xfr, const char **zonefile,
-                                const char **zonedb)
-{
-	// find the zone file name and zone db file name for the zone
-	conf_t *cnf = conf();
-	node *n = NULL;
-	WALK_LIST(n, cnf->zones) {
-		conf_zone_t *zone_conf = (conf_zone_t *)n;
-		dnslib_dname_t *zone_name = dnslib_dname_new_from_str(
-			zone_conf->name, strlen(zone_conf->name), NULL);
-		if (zone_name == NULL) {
-			return KNOT_ENOMEM;
-		}
-
-		int r = dnslib_dname_compare(zone_name, dnslib_node_owner(
-		                         dnslib_zone_contents_apex(xfr->zone)));
-
-		/* Directly discard dname, won't be needed. */
-		dnslib_dname_free(&zone_name);
-
-		if (r == 0) {
-			// found the right zone
-			*zonefile = zone_conf->file;
-			*zonedb = zone_conf->db;
-			return KNOT_EOK;
-		}
-	}
-
-	char *name = dnslib_dname_to_str(dnslib_node_owner(
-	                 dnslib_zone_contents_apex(xfr->zone)));
-	log_server_error("No zone found for the zone received by transfer "
-	                 "(%s).\n", name);
-	free(name);
-
-	return KNOT_ENOENT;	/*! \todo OK error code? */
-}
-
-/*----------------------------------------------------------------------------*/
-
-static char *ns_find_free_filename(const char *old_name)
-{
-	// find zone name not present on the disk
-	int free_name = 0;
-	size_t name_size = strlen(old_name);
-
-	char *new_name = malloc(name_size + 3);
-	if (new_name == NULL) {
-		return NULL;
-	}
-	memcpy(new_name, old_name, name_size);
-	new_name[name_size] = '.';
-	new_name[name_size + 2] = 0;
-
-	debug_ns("Finding free name for the zone file.\n");
-	int c = 48;
-	FILE *file;
-	while (!free_name && c < 58) {
-		new_name[name_size + 1] = c;
-		debug_ns("Trying file name %s\n", new_name);
-		if ((file = fopen(new_name, "r")) != NULL) {
-			fclose(file);
-			++c;
-		} else {
-			free_name = 1;
-		}
-	}
-
-	if (free_name) {
-		return new_name;
-	} else {
-		free(new_name);
-		return NULL;
-	}
-}
-
-/*----------------------------------------------------------------------------*/
-
-static int ns_dump_xfr_zone_text(ns_xfr_t *xfr, const char *zonefile)
-{
-	assert(xfr != NULL && xfr->zone != NULL && zonefile != NULL);
-
-	char *new_zonefile = ns_find_free_filename(zonefile);
-
-	if (new_zonefile == NULL) {
-		log_server_error("Failed to find free filename for temporary "
-		                 "storage of the zone text file.\n");
-		return KNOT_ERROR;	/*! \todo New error code? */
-	}
-
-	int rc = zone_dump_text(xfr->zone, new_zonefile);
-
-	if (rc != DNSLIB_EOK) {
-		log_server_error("Failed to save the zone to text zone file %s."
-		                 "\n", new_zonefile);
-		free(new_zonefile);
-		return KNOT_ERROR;
-	}
-
-	// if successful, replace the old file with the new one
-	// TODO
-
-	free(new_zonefile);
-	return KNOT_EOK;
-}
-
-/*----------------------------------------------------------------------------*/
-
-static int ns_dump_xfr_zone_binary(ns_xfr_t *xfr, const char *zonedb,
-                                   const char *zonefile)
-{
-	assert(xfr != NULL && xfr->zone != NULL && zonedb != NULL);
-
-	char *new_zonedb = ns_find_free_filename(zonedb);
-
-	if (new_zonedb == NULL) {
-		log_server_error("Failed to find free filename for temporary "
-		                 "storage of the zone binary file.\n");
-		return KNOT_ERROR;	/*! \todo New error code? */
-	}
-
-	int rc = dnslib_zdump_binary(xfr->zone, new_zonedb, 0, zonefile);
-
-	if (rc != DNSLIB_EOK) {
-		log_server_error("Failed to save the zone to binary zone db %s."
-		                 "\n", new_zonedb);
-		free(new_zonedb);
-		return KNOT_ERROR;
-	}
-
-	// if successful, replace the old file with the new one
-	// TODO
-
-	free(new_zonedb);
-	return KNOT_EOK;
-}
-
-/*----------------------------------------------------------------------------*/
-
-static int ns_save_zone(ns_nameserver_t *nameserver, ns_xfr_t *xfr)
-{
-	assert(nameserver != NULL && xfr != NULL && xfr->zone != NULL
-	       && dnslib_zone_contents_apex(xfr->zone) != NULL);
-
-	const char *zonefile = NULL;
-	const char *zonedb = NULL;
-
-	int ret = ns_find_zone_for_xfr(xfr, &zonefile, &zonedb);
-	if (ret != KNOT_EOK) {
-		return ret;
-	}
-
-	assert(zonefile != NULL && zonedb != NULL);
-
-	// dump the zone into text zone file
-	ret = ns_dump_xfr_zone_text(xfr, zonefile);
-	if (ret != KNOT_EOK) {
-		return ret;
-	}
-	// dump the zone into binary db file
-	ret = ns_dump_xfr_zone_binary(xfr, zonedb, zonefile);
-
->>>>>>> 3031d3b1
 	return ret;
 }
 
@@ -3173,7 +2842,7 @@
 
 /*----------------------------------------------------------------------------*/
 
-int dnslib_ns_apply_ixfr_changes(dnslib_zone_t *zone, xfrin_changesets_t *chgsets)
+int dnslib_ns_apply_ixfr_changes(dnslib_zone_t *zone, dnslib_changesets_t *chgsets)
 {
 	/*! \todo Apply changes to the zone when they are parsed. */
 	return DNSLIB_EOK;
@@ -3181,7 +2850,8 @@
 
 /*----------------------------------------------------------------------------*/
 
-int dnslib_ns_process_ixfrin(dnslib_nameserver_t *nameserver, dnslib_ns_xfr_t *xfr)
+int dnslib_ns_process_ixfrin(dnslib_nameserver_t *nameserver, 
+                             dnslib_ns_xfr_t *xfr)
 {
 	/*! \todo Implement me.
 	 *  - xfr contains partially-built IXFR journal entry or NULL
@@ -3193,12 +2863,14 @@
 	debug_dnslib_ns("ns_process_ixfrin: incoming packet\n");
 
 	int ret = xfrin_process_ixfr_packet(xfr->wire, xfr->wire_size,
-	                                   (xfrin_changesets_t **)(&xfr->data));
+	                                   (dnslib_changesets_t **)(&xfr->data));
+	
+	/*! \todo Save zone into the XFR structure. */
 
 	if (ret > 0) { // transfer finished
 		debug_dnslib_ns("ns_process_ixfrin: IXFR finished\n");
 
-		xfrin_changesets_t *chgsets = (xfrin_changesets_t *)xfr->data;
+		dnslib_changesets_t *chgsets = (dnslib_changesets_t *)xfr->data;
 		if (chgsets == NULL || chgsets->count == 0) {
 			// nothing to be done??
 			return DNSLIB_EOK;
@@ -3211,32 +2883,29 @@
 		if (zone == NULL) {
 			debug_dnslib_ns("No zone found for incoming IXFR!\n");
 			xfrin_free_changesets(
-				(xfrin_changesets_t **)(&xfr->data));
+				(dnslib_changesets_t **)(&xfr->data));
 			return DNSLIB_ENOZONE;  /*! \todo Other error code? */
 		}
 
-		ret = xfrin_store_changesets(zone, chgsets);
-		if (ret != DNSLIB_EOK) {
-			debug_dnslib_ns("Failed to save changesets to journal.\n");
-			xfrin_free_changesets(
-				(xfrin_changesets_t **)(&xfr->data));
-			return ret;
-		}
-
-		ret = dnslib_ns_apply_ixfr_changes(zone, chgsets);
-		if (ret != DNSLIB_EOK) {
-			debug_dnslib_ns("Failed to apply changes to the zone.");
-			// left the changes to be applied later..?
-			// they are already stored
-		}
-
-		// we may free the changesets, they are stored and maybe applied
-		xfrin_free_changesets((xfrin_changesets_t **)(&xfr->data));
-
-		return ret;
-	} else {
-		return ret;
-	}
+//		ret = xfrin_store_changesets(zone, chgsets);
+//		if (ret != DNSLIB_EOK) {
+//			debug_dnslib_ns("Failed to save changesets to journal.\n");
+//			xfrin_free_changesets(
+//				(dnslib_changesets_t **)(&xfr->data));
+//			return ret;
+//		}
+
+//		ret = dnslib_ns_apply_ixfr_changes(zone, chgsets);
+//		if (ret != DNSLIB_EOK) {
+//			debug_dnslib_ns("Failed to apply changes to the zone.");
+//			// left the changes to be applied later..?
+//			// they are already stored
+//		}
+
+//		// we may free the changesets, they are stored and maybe applied
+//		xfrin_free_changesets((dnslib_changesets_t **)(&xfr->data));
+	}
+	return ret;
 }
 
 /*----------------------------------------------------------------------------*/
