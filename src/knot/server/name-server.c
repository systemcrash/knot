#include <config.h>
#include <stdio.h>
#include <assert.h>
#include <sys/time.h>

#include <urcu.h>

#include "knot/server/socket.h"
#include "knot/common.h"
#include "knot/server/name-server.h"
#include "knot/server/notify.h"
#include "knot/server/xfr-in.h"
#include "knot/server/server.h"
#include "knot/stat/stat.h"
#include "dnslib/dnslib.h"
#include "dnslib/debug.h"
#include "knot/other/error.h"
#include "knot/server/zones.h"
#include "dnslib/packet.h"
#include "dnslib/response2.h"
#include "dnslib/query.h"
<<<<<<< HEAD
#include "dnslib/consts.h"
#include "dnslib/zone-dump-text.h"
#include "dnslib/zone-dump.h"
=======
>>>>>>> 93f7da13

/*----------------------------------------------------------------------------*/

/*! \brief Maximum UDP payload with EDNS enabled. */
static const uint16_t MAX_UDP_PAYLOAD_EDNS = 4096;
/*! \brief Maximum UDP payload with EDNS disabled. */
static const uint16_t MAX_UDP_PAYLOAD      = 512;
/*! \brief Maximum size of one AXFR response packet. */
static const uint16_t MAX_AXFR_PAYLOAD     = 65535;
/*! \brief Supported EDNS version. */
static const uint8_t  EDNS_VERSION         = 0;
/*! \brief Determines whether EDNS is enabled. */
static const int      EDNS_ENABLED         = 1;

/*! \brief TTL of a CNAME synthetized from a DNAME. */
static const uint32_t SYNTH_CNAME_TTL      = 0;

/*! \brief Determines whether DNSSEC is enabled. */
static const int      DNSSEC_ENABLED       = 1;

/*! \brief Determines whether NSID is enabled. */
static const int      NSID_ENABLED         = 1;

/*! \brief Length of NSID option data. */
static const uint16_t NSID_LENGTH          = 6;
/*! \brief NSID option data. */
static const uint8_t  NSID_DATA[6] = {0x46, 0x6f, 0x6f, 0x42, 0x61, 0x72};

/*! \brief Internal error code to propagate need for SERVFAIL response. */
static const int      NS_ERR_SERVFAIL      = -999;

/*----------------------------------------------------------------------------*/
/* Private functions                                                          */
/*----------------------------------------------------------------------------*/
/*!
 * \brief Finds zone where to search for the QNAME.
 *
 * \note As QTYPE DS requires special handling, this function finds a zone for
 *       a direct predecessor of QNAME in such case.
 *
 * \param zdb Zone database where to search for the proper zone.
 * \param qname QNAME.
 * \param qtype QTYPE.
 *
 * \return Zone to which QNAME belongs (according to QTYPE), or NULL if no such
 *         zone was found.
 */
static const dnslib_zone_t *ns_get_zone_for_qname(dnslib_zonedb_t *zdb,
                                                  const dnslib_dname_t *qname,
                                                  uint16_t qtype)
{
	const dnslib_zone_t *zone;
	/*
	 * Find a zone in which to search.
	 *
	 * In case of DS query, we strip the leftmost label when searching for
	 * the zone (but use whole qname in search for the record), as the DS
	 * records are only present in a parent zone.
	 */
	if (qtype == DNSLIB_RRTYPE_DS) {
		/*
		 * TODO: optimize!!!
		 *  1) do not copy the name!
		 */
		dnslib_dname_t *name = dnslib_dname_left_chop(qname);
		zone = dnslib_zonedb_find_zone_for_name(zdb, name);
		dnslib_dname_free(&name);
	} else {
		zone = dnslib_zonedb_find_zone_for_name(zdb, qname);
	}

	return zone;
}

/*----------------------------------------------------------------------------*/
/*!
 * \brief Synthetizes RRSet from a wildcard RRSet using the given QNAME.
 *
 * The synthetized RRSet is identical to the wildcard RRSets, except that the
 * owner name is replaced by \a qname.
 *
 * \param wildcard_rrset Wildcard RRSet to synthetize from.
 * \param qname Domain name to be used as the owner of the synthetized RRset.
 *
 * \return The synthetized RRSet (this is a newly created RRSet, remember to
 *         free it).
 */
static dnslib_rrset_t *ns_synth_from_wildcard(
	const dnslib_rrset_t *wildcard_rrset, const dnslib_dname_t *qname)
{
	debug_ns("Synthetizing RRSet from wildcard...\n");

	dnslib_dname_t *owner = dnslib_dname_copy(qname);
//	printf("Copied owner ptr: %p\n", owner);

	dnslib_rrset_t *synth_rrset = dnslib_rrset_new(
			owner, dnslib_rrset_type(wildcard_rrset),
			dnslib_rrset_class(wildcard_rrset),
			dnslib_rrset_ttl(wildcard_rrset));

	if (synth_rrset == NULL) {
		dnslib_dname_free(&owner);
		return NULL;
	}

	debug_ns("Created RRSet header:\n");
	dnslib_rrset_dump(synth_rrset, 1);

	// copy all RDATA
	const dnslib_rdata_t *rdata = dnslib_rrset_rdata(wildcard_rrset);
	while (rdata != NULL) {
		// we could use the RDATA from the wildcard rrset
		// but there is no way to distinguish it when deleting
		// temporary RRSets
		dnslib_rdata_t *rdata_copy = dnslib_rdata_copy(rdata,
		                                dnslib_rrset_type(synth_rrset));
		if (rdata_copy == NULL) {
			dnslib_rrset_deep_free(&synth_rrset, 1, 1, 0);
			return NULL;
		}

		debug_ns("Copied RDATA:\n");
		dnslib_rdata_dump(rdata_copy,
		                  dnslib_rrset_type(synth_rrset), 1);

		dnslib_rrset_add_rdata(synth_rrset, rdata_copy);
		rdata = dnslib_rrset_rdata_next(wildcard_rrset, rdata);
	}

//	printf("Synthetized RRSet pointer: %p\n", synth_rrset);
	return synth_rrset;
}

/*----------------------------------------------------------------------------*/
/*!
 * \brief Checks if the given RRSet is a wildcard RRSet and replaces it with
 *        a synthetized RRSet if required.
 *
 * \param name Domain name to be used as the owner of the possibly synthetized
 *             RRSet
 * \param resp Response to which the synthetized RRSet should be stored (as a
 *             temporary RRSet).
 * \param rrset RRSet to check (and possibly replace).
 */
static void ns_check_wildcard(const dnslib_dname_t *name, dnslib_packet_t *resp,
                              const dnslib_rrset_t **rrset)
{
	assert(name != NULL);
	assert(resp != NULL);
	assert(rrset != NULL);
	assert(*rrset != NULL);

	if (dnslib_dname_is_wildcard((*rrset)->owner)) {
		dnslib_rrset_t *synth_rrset =
			ns_synth_from_wildcard(*rrset, name);
		debug_ns("Synthetized RRSet:\n");
		dnslib_rrset_dump(synth_rrset, 1);
		dnslib_packet_add_tmp_rrset(resp, synth_rrset);
		*rrset = synth_rrset;
	}
}

/*----------------------------------------------------------------------------*/
/*!
 * \brief Adds signatures (RRSIGs) for the given RRSet to the response.
 *
 * This function first checks if DNSSEC is enabled and if it was requested in
 * the response (DO bit set). If not, it does nothing and returns 0. If yes,
 * it retrieves RRSIGs stored in the RRSet, deals with possible wildcard owner
 * and adds the RRSIGs to response using the given function (that determines
 * to which section of the response they will be added).
 *
 * \param rrset RRSet to get the RRSIGs from.
 * \param resp Response where to add the RRSIGs.
 * \param name Actual name to be used as owner in case of wildcard RRSet.
 * \param add_rrset_to_resp Function for adding the RRSIG RRset to the response.
 * \param tc Set to 1 if omitting the RRSIG RRSet should result in setting the
 *           TC bit in the response.
 *
 * \return KNOT_EOK
 * \return DNSLIB_ENOMEM
 * \return DNSLIB_ESPACE
 */
static int ns_add_rrsigs(const dnslib_rrset_t *rrset, dnslib_packet_t *resp,
                         const dnslib_dname_t *name,
                         int (*add_rrset_to_resp)(dnslib_packet_t *,
                                                   const dnslib_rrset_t *,
                                                   int, int, int),
                         int tc)
{
	const dnslib_rrset_t *rrsigs;

	debug_ns("Adding RRSIGs for RRSet, type: %s.\n",
		 dnslib_rrtype_to_string(dnslib_rrset_type(rrset)));

	assert(resp != NULL);
	assert(add_rrset_to_resp != NULL);

	if (DNSSEC_ENABLED
	    && dnslib_query_dnssec_requested(dnslib_packet_query(resp))
	    && (rrsigs = dnslib_rrset_rrsigs(rrset)) != NULL) {
		if (name != NULL) {
			ns_check_wildcard(name, resp, &rrsigs);
		}
		return add_rrset_to_resp(resp, rrsigs, tc, 0, 0);
	}

	return KNOT_EOK;
}

/*----------------------------------------------------------------------------*/
/*!
 * \brief Resolves CNAME chain starting in \a node, stores all the CNAMEs in the
 *        response and updates \a node and \a qname to the last node in the
 *        chain.
 *
 * \param node Node (possibly) containing a CNAME RR.
 * \param qname Searched name. Will be updated to the canonical name.
 * \param resp Response where to add the CNAME RRs.
 * \param add_rrset_to_resp Function for adding the CNAME RRs to the response.
 * \param tc Set to 1 if omitting the RRSIG RRSet should result in setting the
 *           TC bit in the response.
 */
static void ns_follow_cname(const dnslib_node_t **node,
                            const dnslib_dname_t **qname,
                            dnslib_packet_t *resp,
                            int (*add_rrset_to_resp)(dnslib_packet_t *,
                                                     const dnslib_rrset_t *,
                                                     int, int, int),
                            int tc)
{
	debug_ns("Resolving CNAME chain...\n");
	const dnslib_rrset_t *cname_rrset;

	while (*node != NULL
	       && (cname_rrset = dnslib_node_rrset(*node, DNSLIB_RRTYPE_CNAME))
	          != NULL) {
		/* put the CNAME record to answer, but replace the possible
		   wildcard name with qname */

		assert(cname_rrset != NULL);

		const dnslib_rrset_t *rrset = cname_rrset;

		// ignoring other than the first record
		if (dnslib_dname_is_wildcard(dnslib_node_owner(*node))) {
			/* if wildcard node, we must copy the RRSet and
			   replace its owner */
			rrset = ns_synth_from_wildcard(cname_rrset, *qname);
			dnslib_packet_add_tmp_rrset(resp,
			                            (dnslib_rrset_t *)rrset);
		}

		add_rrset_to_resp(resp, rrset, tc, 0, 0);
		ns_add_rrsigs(rrset, resp, *qname, add_rrset_to_resp, tc);
DEBUG_NS(
		char *name = dnslib_dname_to_str(dnslib_rrset_owner(rrset));
		debug_ns("CNAME record for owner %s put to response.\n",
			 name);
		free(name);
);

		// get the name from the CNAME RDATA
		const dnslib_dname_t *cname = dnslib_rdata_cname_name(
				dnslib_rrset_rdata(rrset));
		// change the node to the node of that name
		(*node) = dnslib_dname_node(cname);

		// save the new name which should be used for replacing wildcard
		*qname = cname;
	};
}

/*----------------------------------------------------------------------------*/
/*!
 * \brief Retrieves RRSet(s) of given type from the given node and adds them to
 *        the response's Answer section.
 *
 * \param node Node where to take the RRSet from.
 * \param name Actual searched name (used in case of wildcard RRSet(s)).
 * \param type Type of the RRSet(s). If set to DNSLIB_RRTYPE_ANY, all RRSets
 *             from the node will be added to the answer.
 * \param resp Response where to add the RRSets.
 *
 * \return Number of RRSets added.
 */
static int ns_put_answer(const dnslib_node_t *node, const dnslib_dname_t *name,
                          uint16_t type, dnslib_packet_t *resp)
{
	int added = 0;
DEBUG_NS(
	char *name_str = dnslib_dname_to_str(node->owner);
	debug_ns("Putting answers from node %s.\n", name_str);
	free(name_str);
);

	switch (type) {
	case DNSLIB_RRTYPE_ANY: {
		debug_ns("Returning all RRTYPES.\n");
		const dnslib_rrset_t **rrsets = dnslib_node_rrsets(node);
		if (rrsets == NULL) {
			break;
		}
		int i = 0;
		int ret = 0;
		const dnslib_rrset_t *rrset;
		while (i < dnslib_node_rrset_count(node)) {
			assert(rrsets[i] != NULL);
			rrset = rrsets[i];

			debug_ns("  Type: %s\n",
			     dnslib_rrtype_to_string(dnslib_rrset_type(rrset)));

			ns_check_wildcard(name, resp, &rrset);
			ret = dnslib_response2_add_rrset_answer(resp, rrset, 1,
			                                        0, 0);
			if (ret >= 0 && (added += 1)
			    && (ret = ns_add_rrsigs(rrset, resp, name,
			           dnslib_response2_add_rrset_answer, 1))
			            >=0 ) {
				added += 1;
			} else {
				free(rrsets);
				rrsets = NULL;
				break;
			}

			++i;
		}
		if (rrsets != NULL) {
			free(rrsets);
		}
		break;
	}
	case DNSLIB_RRTYPE_RRSIG: {
		debug_ns("Returning all RRSIGs.\n");
		const dnslib_rrset_t **rrsets = dnslib_node_rrsets(node);
		if (rrsets == NULL) {
			break;
		}
		int i = 0;
		int ret = 0;
		const dnslib_rrset_t *rrset;
		while (i < dnslib_node_rrset_count(node)) {
			assert(rrsets[i] != NULL);
			rrset = dnslib_rrset_rrsigs(rrsets[i]);

			if (rrset == NULL) {
				++i;
				continue;
			}

			ns_check_wildcard(name, resp, &rrset);
			ret = dnslib_response2_add_rrset_answer(resp, rrset, 1,
			                                        0, 0);

			if (ret < 0) {
				break;
			}

			added += 1;
			++i;
		}
		free(rrsets);
		break;
	}
	default: {
		int ret = 0;
		const dnslib_rrset_t *rrset = dnslib_node_rrset(node, type);
		const dnslib_rrset_t *rrset2 = rrset;
		if (rrset != NULL) {
			debug_ns("Found RRSet of type %s\n",
				 dnslib_rrtype_to_string(type));
			ns_check_wildcard(name, resp, &rrset2);
			ret = dnslib_response2_add_rrset_answer(resp, rrset2, 1,
			                                        0, 0);
			if (ret >= 0 && (added += 1)
			    && (ret = ns_add_rrsigs(rrset, resp, name,
			           dnslib_response2_add_rrset_answer, 1)) > 0) {
				added += 1;
			}
		}
	    }
	}

	dnslib_response2_set_rcode(resp, DNSLIB_RCODE_NOERROR);
	return added;
}

/*----------------------------------------------------------------------------*/
/*!
 * \brief Adds RRSets to Additional section of the response.
 *
 * This function uses dnslib_rdata_get_name() to get the domain name from the
 * RDATA of the RRSet according to its type. It also does not search for the
 * retrieved domain name, but just uses its node field. Thus to work correctly,
 * the zone where the RRSet is from should be adjusted using
 * dnslib_zone_adjust_dnames().
 *
 * A and AAAA RRSets (and possible CNAMEs) for the found domain names are added.
 *
 * \warning Use this function only with types containing some domain name,
 *          otherwise it will crash (or behave strangely).
 *
 * \param resp Response where to add the Additional data.
 * \param rrset RRSet to get the Additional data for.
 */
static void ns_put_additional_for_rrset(dnslib_packet_t *resp,
                                        const dnslib_rrset_t *rrset)
{
	const dnslib_node_t *node = NULL;
	const dnslib_rdata_t *rdata = NULL;
	const dnslib_dname_t *dname = NULL;

	// for all RRs in the RRset
	rdata = dnslib_rrset_rdata(rrset);
	while (rdata != NULL) {
		debug_ns("Getting name from RDATA, type %s..\n",
			 dnslib_rrtype_to_string(dnslib_rrset_type(rrset)));
		dname = dnslib_rdata_get_name(rdata,
		                              dnslib_rrset_type(rrset));
		assert(dname != NULL);
		node = dnslib_dname_node(dname);

		if (node != NULL && node->owner != dname) {
			// the stored node should be the closest encloser
			assert(dnslib_dname_is_subdomain(dname, node->owner));
			// try the wildcard child, if any
			node = dnslib_node_wildcard_child(node);
		}

		const dnslib_rrset_t *rrset_add;

		if (node != NULL) {
DEBUG_NS(
			char *name = dnslib_dname_to_str(node->owner);
			debug_ns("Putting additional from node %s\n", name);
			free(name);
);
			debug_ns("Checking CNAMEs...\n");
			if (dnslib_node_rrset(node, DNSLIB_RRTYPE_CNAME)
			    != NULL) {
				debug_ns("Found CNAME in node, following...\n");
				const dnslib_dname_t *dname
						= dnslib_node_owner(node);
				ns_follow_cname(&node, &dname, resp,
				    dnslib_response2_add_rrset_additional, 0);
			}

			// A RRSet
			debug_ns("A RRSets...\n");
			rrset_add = dnslib_node_rrset(node, DNSLIB_RRTYPE_A);
			if (rrset_add != NULL) {
				debug_ns("Found A RRsets.\n");
				const dnslib_rrset_t *rrset_add2 = rrset_add;
				ns_check_wildcard(dname, resp, &rrset_add2);
				dnslib_response2_add_rrset_additional(
					resp, rrset_add2, 0, 1, 0);
				ns_add_rrsigs(rrset_add, resp, dname,
				      dnslib_response2_add_rrset_additional, 0);
			}

			// AAAA RRSet
			debug_ns("AAAA RRSets...\n");
			rrset_add = dnslib_node_rrset(node, DNSLIB_RRTYPE_AAAA);
			if (rrset_add != NULL) {
				debug_ns("Found AAAA RRsets.\n");
				const dnslib_rrset_t *rrset_add2 = rrset_add;
				ns_check_wildcard(dname, resp, &rrset_add2);
				dnslib_response2_add_rrset_additional(
					resp, rrset_add2, 0, 1, 0);
				ns_add_rrsigs(rrset_add, resp, dname,
				      dnslib_response2_add_rrset_additional, 0);
			}
		}

		assert(rrset != NULL);
		assert(rdata != NULL);
		rdata = dnslib_rrset_rdata_next(rrset, rdata);
	}
}

/*----------------------------------------------------------------------------*/
/*!
 * \brief Checks whether the given type requires additional processing.
 *
 * Only MX, NS and SRV types require additional processing.
 *
 * \param qtype Type to check.
 *
 * \retval <> 0 if additional processing is needed for \a qtype.
 * \retval 0 otherwise.
 */
static int ns_additional_needed(uint16_t qtype)
{
	return (qtype == DNSLIB_RRTYPE_MX ||
	        qtype == DNSLIB_RRTYPE_NS ||
		qtype == DNSLIB_RRTYPE_SRV);
}

/*----------------------------------------------------------------------------*/
/*!
 * \brief Adds whatever Additional RRSets are required for the response.
 *
 * For each RRSet in Answer and Authority sections this function checks if
 * additional processing is needed and if yes, it puts any Additional RRSets
 * available to the Additional section of the response.
 *
 * \param resp Response to process.
 */
static void ns_put_additional(dnslib_packet_t *resp)
{
	debug_ns("ADDITIONAL SECTION PROCESSING\n");

	const dnslib_rrset_t *rrset = NULL;

	for (int i = 0; i < dnslib_packet_answer_rrset_count(resp); ++i) {
		rrset = dnslib_packet_answer_rrset(resp, i);
		assert(rrset != NULL);
		if (ns_additional_needed(dnslib_rrset_type(rrset))) {
			ns_put_additional_for_rrset(resp, rrset);
		}
	}

	for (int i = 0; i < dnslib_packet_authority_rrset_count(resp); ++i) {
		rrset = dnslib_packet_authority_rrset(resp, i);
		if (ns_additional_needed(dnslib_rrset_type(rrset))) {
			ns_put_additional_for_rrset(resp, rrset);
		}
	}
}

/*----------------------------------------------------------------------------*/
/*!
 * \brief Puts authority NS RRSet to the Auhority section of the response.
 *
 * \param zone Zone to take the authority NS RRSet from.
 * \param resp Response where to add the RRSet.
 */
static void ns_put_authority_ns(const dnslib_zone_t *zone,
                                dnslib_packet_t *resp)
{
	const dnslib_rrset_t *ns_rrset =
		dnslib_node_rrset(zone->apex, DNSLIB_RRTYPE_NS);

<<<<<<< HEAD
	dnslib_response2_add_rrset_authority(resp, ns_rrset, 0, 1, 0);
	ns_add_rrsigs(ns_rrset, resp, zone->apex->owner,
	              dnslib_response2_add_rrset_authority, 1);
=======
	if (ns_rrset != NULL) {
		dnslib_response2_add_rrset_authority(resp, ns_rrset, 0, 1, 0);
		ns_add_rrsigs(ns_rrset, resp, zone->apex->owner,
	                  dnslib_response2_add_rrset_authority, 1);
	}
>>>>>>> 93f7da13
}

/*----------------------------------------------------------------------------*/
/*!
 * \brief Puts SOA RRSet to the Auhority section of the response.
 *
 * \param zone Zone to take the SOA RRSet from.
 * \param resp Response where to add the RRSet.
 */
static void ns_put_authority_soa(const dnslib_zone_t *zone,
                                 dnslib_packet_t *resp)
{
	const dnslib_rrset_t *soa_rrset =
		dnslib_node_rrset(zone->apex, DNSLIB_RRTYPE_SOA);
	assert(soa_rrset != NULL);

	dnslib_response2_add_rrset_authority(resp, soa_rrset, 0, 0, 0);
	ns_add_rrsigs(soa_rrset, resp, zone->apex->owner,
	              dnslib_response2_add_rrset_authority, 1);
}

/*----------------------------------------------------------------------------*/
/*!
 * \brief Creates a 'next closer name' to the given domain name.
 *
 * For definition of 'next closer name', see RFC5155, Page 6.
 *
 * \param closest_encloser Closest encloser of \a name.
 * \param name Domain name to create the 'next closer' name to.
 *
 * \return 'Next closer name' to the given domain name or NULL if an error
 *         occured.
 */
static dnslib_dname_t *ns_next_closer(const dnslib_dname_t *closest_encloser,
                                      const dnslib_dname_t *name)
{
	int ce_labels = dnslib_dname_label_count(closest_encloser);
	int qname_labels = dnslib_dname_label_count(name);

	assert(ce_labels < qname_labels);

	// the common labels should match
	assert(dnslib_dname_matched_labels(closest_encloser, name)
	       == ce_labels);

	// chop some labels from the qname
	dnslib_dname_t *next_closer = dnslib_dname_copy(name);
	if (next_closer == NULL) {
		return NULL;
	}

	for (int i = 0; i < (qname_labels - ce_labels - 1); ++i) {
		dnslib_dname_left_chop_no_copy(next_closer);
	}

	return next_closer;
}

/*----------------------------------------------------------------------------*/
/*!
 * \brief Adds NSEC3 RRSet (together with corresponding RRSIGs) from the given
 *        node into the response.
 *
 * \param node Node to get the NSEC3 RRSet from.
 * \param resp Response where to add the RRSets.
 */
static void ns_put_nsec3_from_node(const dnslib_node_t *node,
                                   dnslib_packet_t *resp)
{
	assert(DNSSEC_ENABLED
	       && dnslib_query_dnssec_requested(dnslib_packet_query(resp)));

	const dnslib_rrset_t *rrset = dnslib_node_rrset(node,
	                                                DNSLIB_RRTYPE_NSEC3);
	assert(rrset != NULL);

	int res = dnslib_response2_add_rrset_authority(resp, rrset, 1, 1, 0);
	// add RRSIG for the RRSet
	if (res == 0 && (rrset = dnslib_rrset_rrsigs(rrset)) != NULL) {
		dnslib_response2_add_rrset_authority(resp, rrset, 1, 0, 0);
	}
}

/*----------------------------------------------------------------------------*/
/*!
 * \brief Finds and adds NSEC3 covering the given domain name (and their
 *        associated RRSIGs) to the response.
 *
 * \param zone Zone used for answering.
 * \param name Domain name to cover.
 * \param resp Response where to add the RRSets.
 *
 * \retval KNOT_EOK
 * \retval NS_ERR_SERVFAIL if a runtime collision occured. The server should
 *                         respond with SERVFAIL in such case.
 */
static int ns_put_covering_nsec3(const dnslib_zone_t *zone,
                                 const dnslib_dname_t *name,
                                 dnslib_packet_t *resp)
{
	const dnslib_node_t *prev, *node;
	int match = dnslib_zone_find_nsec3_for_name(zone, name,
	                                            &node, &prev);

	if (match == DNSLIB_ZONE_NAME_FOUND){
		// run-time collision => SERVFAIL
		return NS_ERR_SERVFAIL;
	}

DEBUG_NS(
	char *name = dnslib_dname_to_str(prev->owner);
	debug_ns("Covering NSEC3 node: %s\n", name);
	free(name);
);

	ns_put_nsec3_from_node(prev, resp);

	return KNOT_EOK;
}

/*----------------------------------------------------------------------------*/
/*!
 * \brief Adds NSEC3s comprising the 'closest encloser proof' for the given
 *        (non-existent) domain name (and their associated RRSIGs) to the
 *        response.
 *
 * For definition of 'closest encloser proof', see RFC5155, section 7.2.1,
 * Page 18.
 *
 * \note This function does not check if DNSSEC is enabled, nor if it is
 *       requested by the query.
 *
 * \param zone Zone used for answering.
 * \param closest_encloser Closest encloser of \a qname in the zone.
 * \param qname Searched (non-existent) name.
 * \param resp Response where to add the NSEC3s.
 *
 * \retval KNOT_EOK
 * \retval NS_ERR_SERVFAIL
 */
static int ns_put_nsec3_closest_encloser_proof(const dnslib_zone_t *zone,
                                         const dnslib_node_t **closest_encloser,
                                         const dnslib_dname_t *qname,
                                         dnslib_packet_t *resp)
{
	assert(zone != NULL);
	assert(closest_encloser != NULL);
	assert(*closest_encloser != NULL);
	assert(qname != NULL);
	assert(resp != NULL);

	if (dnslib_zone_nsec3params(zone) == NULL) {
DEBUG_NS(
		char *name = dnslib_dname_to_str(zone->apex->owner);
		debug_ns("No NSEC3PARAM found in zone %s.\n", name);
		free(name);
);
		return KNOT_EOK;
	}

DEBUG_NS(
	char *name = dnslib_dname_to_str((*closest_encloser)->owner);
	debug_ns("Closest encloser: %s\n", name);
	free(name);
);

	/*
	 * 1) NSEC3 that matches closest provable encloser.
	 */
	const dnslib_node_t *nsec3_node = NULL;
	const dnslib_dname_t *next_closer = NULL;
	while ((nsec3_node = dnslib_node_nsec3_node((*closest_encloser)))
	       == NULL) {
		next_closer = dnslib_node_owner((*closest_encloser));
		*closest_encloser = dnslib_node_parent(*closest_encloser);
		assert(*closest_encloser != NULL);
	}

	assert(nsec3_node != NULL);

DEBUG_NS(
	char *name = dnslib_dname_to_str((*closest_encloser)->owner);
	debug_ns("Closest provable encloser: %s\n", name);
	free(name);
	if (next_closer != NULL) {
		name = dnslib_dname_to_str(next_closer);
		debug_ns("Next closer name: %s\n", name);
		free(name);
	} else {
		debug_ns("Next closer name: none\n");
	}
);

	ns_put_nsec3_from_node(nsec3_node, resp);

	/*
	 * 2) NSEC3 that covers the "next closer" name.
	 */
	int ret = 0;
	if (next_closer == NULL) {
		// create the "next closer" name by appending from qname
		next_closer = ns_next_closer((*closest_encloser)->owner, qname);

		if (next_closer == NULL) {
			return NS_ERR_SERVFAIL;
		}
DEBUG_NS(
		char *name = dnslib_dname_to_str(next_closer);
		debug_ns("Next closer name: %s\n", name);
		free(name);
);
		ret = ns_put_covering_nsec3(zone, next_closer, resp);

		// the cast is ugly, but no better way around it
		dnslib_dname_free((dnslib_dname_t **)&next_closer);
	} else {
		ret = ns_put_covering_nsec3(zone, next_closer, resp);
	}

	return ret;
}

/*----------------------------------------------------------------------------*/
/*!
 * \brief Creates a name of a wildcard child of \a name.
 *
 * \param name Domain name to get the wildcard child name of.
 *
 * \return Wildcard child name or NULL if an error occured.
 */
static dnslib_dname_t *ns_wildcard_child_name(const dnslib_dname_t *name)
{
	assert(name != NULL);

	dnslib_dname_t *wildcard = dnslib_dname_new_from_str("*", 1, NULL);
	if (wildcard == NULL) {
		return NULL;
	}

	if (dnslib_dname_cat(wildcard, name) == NULL) {
		dnslib_dname_free(&wildcard);
		return NULL;
	}

DEBUG_NS(
	char *name = dnslib_dname_to_str(wildcard);
	debug_ns("Wildcard: %s\n", name);
	free(name);
);
	return wildcard;
}

/*----------------------------------------------------------------------------*/
/*!
 * \brief Puts NSEC3s covering the non-existent wildcard child of a node
 *        (and their associated RRSIGs) into the response.
 *
 * \note This function does not check if DNSSEC is enabled, nor if it is
 *       requested by the query.
 *
 * \param zone Zone used for answering.
 * \param node Node whose non-existent wildcard child should be covered.
 * \param resp Response where to add the NSEC3s.
 *
 * \retval KNOT_EOK
 * \retval NS_ERR_SERVFAIL
 */
static int ns_put_nsec3_no_wildcard_child(const dnslib_zone_t *zone,
                                          const dnslib_node_t *node,
                                          dnslib_packet_t *resp)
{
	assert(node != NULL);
	assert(resp != NULL);
	assert(node->owner != NULL);

	int ret = 0;
	dnslib_dname_t *wildcard = ns_wildcard_child_name(node->owner);
	if (wildcard == NULL) {
		ret = NS_ERR_SERVFAIL;
	} else {
		ret = ns_put_covering_nsec3(zone, wildcard, resp);
		dnslib_dname_free(&wildcard);
	}

	return ret;
}
/*----------------------------------------------------------------------------*/
/*!
 * \brief Puts NSECs or NSEC3s for NODATA error (and their associated RRSIGs)
 *        to the response.
 *
 * \note This function first checks if DNSSEC is enabled and requested by the
 *       query.
 * \note Note that for each zone there are either NSEC or NSEC3 records used.
 *
 * \param node Node which generated the NODATA response (i.e. not containing
 *             RRSets of the requested type).
 * \param resp Response where to add the NSECs or NSEC3s.
 */
static void ns_put_nsec_nsec3_nodata(const dnslib_node_t *node,
                                     dnslib_packet_t *resp)
{
	if (!DNSSEC_ENABLED ||
	    !dnslib_query_dnssec_requested(dnslib_packet_query(resp))) {
		return;
	}

	const dnslib_node_t *nsec3_node = dnslib_node_nsec3_node(node);
	const dnslib_rrset_t *rrset = NULL;
	if ((rrset = dnslib_node_rrset(node, DNSLIB_RRTYPE_NSEC)) != NULL
	    || (nsec3_node != NULL && (rrset =
	         dnslib_node_rrset(nsec3_node, DNSLIB_RRTYPE_NSEC3)) != NULL)) {
		dnslib_response2_add_rrset_authority(resp, rrset, 1, 0, 0);
		// add RRSIG for the RRSet
		if ((rrset = dnslib_rrset_rrsigs(rrset)) != NULL) {
			dnslib_response2_add_rrset_authority(resp, rrset, 1,
			                                     0, 0);
		}
	}
}

/*----------------------------------------------------------------------------*/
/*!
 * \brief Puts NSECs for NXDOMAIN error to the response.
 *
 * \note This function does not check if DNSSEC is enabled, nor if it is
 *       requested by the query.
 *
 * \param qname QNAME which generated the NXDOMAIN error (i.e. not found in the
 *              zone).
 * \param zone Zone used for answering.
 * \param previous Previous node to \a qname in the zone. May also be NULL. In
 *                 such case the function finds the previous node in the zone.
 * \param closest_encloser Closest encloser of \a qname. Must not be NULL.
 * \param resp Response where to put the NSECs.
 *
 * \retval KNOT_EOK
 * \retval NS_ERR_SERVFAIL
 */
static int ns_put_nsec_nxdomain(const dnslib_dname_t *qname,
                                const dnslib_zone_t *zone,
                                const dnslib_node_t *previous,
                                const dnslib_node_t *closest_encloser,
                                dnslib_packet_t *resp)
{
	const dnslib_rrset_t *rrset = NULL;

	// check if we have previous; if not, find one using the tree
	if (previous == NULL) {
		previous = dnslib_zone_find_previous(zone, qname);
		assert(previous != NULL);
	}

	// 1) NSEC proving that there is no node with the searched name
	rrset = dnslib_node_rrset(previous, DNSLIB_RRTYPE_NSEC);
	if (rrset == NULL) {
		// no NSEC records
		return NS_ERR_SERVFAIL;
	}

	dnslib_response2_add_rrset_authority(resp, rrset, 1, 0, 0);
	rrset = dnslib_rrset_rrsigs(rrset);
	assert(rrset != NULL);
	dnslib_response2_add_rrset_authority(resp, rrset, 1, 0, 0);

	// 2) NSEC proving that there is no wildcard covering the name
	// this is only different from 1) if the wildcard would be
	// before 'previous' in canonical order, i.e. we can
	// search for previous until we find name lesser than wildcard
	assert(closest_encloser != NULL);

	dnslib_dname_t *wildcard =
		ns_wildcard_child_name(closest_encloser->owner);
	if (wildcard == NULL) {
		return NS_ERR_SERVFAIL;
	}

	const dnslib_node_t *prev_new = previous;

	while (dnslib_dname_compare(dnslib_node_owner(prev_new),
				    wildcard) > 0) {
		debug_ns("Previous node: %s\n",
		    dnslib_dname_to_str(dnslib_node_owner(prev_new)));
		assert(prev_new != zone->apex);
		prev_new = dnslib_node_previous(prev_new);
	}
	assert(dnslib_dname_compare(dnslib_node_owner(prev_new),
	                            wildcard) < 0);

	debug_ns("Previous node: %s\n",
	    dnslib_dname_to_str(dnslib_node_owner(prev_new)));

	dnslib_dname_free(&wildcard);

	if (prev_new != previous) {
		rrset = dnslib_node_rrset(prev_new, DNSLIB_RRTYPE_NSEC);
		assert(rrset != NULL);
		dnslib_response2_add_rrset_authority(resp, rrset, 1, 0, 0);
		rrset = dnslib_rrset_rrsigs(rrset);
		assert(rrset != NULL);
		dnslib_response2_add_rrset_authority(resp, rrset, 1, 0, 0);
	}

	return KNOT_EOK;
}

/*----------------------------------------------------------------------------*/
/*!
 * \brief Puts NSEC3s for NXDOMAIN error to the response.
 *
 * \note This function does not check if DNSSEC is enabled, nor if it is
 *       requested by the query.
 *
 * \param zone Zone used for answering.
 * \param closest_encloser Closest encloser of \a qname.
 * \param qname Domain name which generated the NXDOMAIN error (i.e. not found
 *              in the zone.
 * \param resp Response where to put the NSEC3s.
 *
 * \retval KNOT_OK
 * \retval NS_ERR_SERVFAIL
 */
static int ns_put_nsec3_nxdomain(const dnslib_zone_t *zone,
                                 const dnslib_node_t *closest_encloser,
                                 const dnslib_dname_t *qname,
                                 dnslib_packet_t *resp)
{
	// 1) Closest encloser proof
	int ret = ns_put_nsec3_closest_encloser_proof(zone, &closest_encloser,
	                                              qname, resp);
	// 2) NSEC3 covering non-existent wildcard
	if (ret == KNOT_EOK) {
		ret = ns_put_nsec3_no_wildcard_child(zone, closest_encloser,
		                                     resp);
	}

	return ret;
}

/*----------------------------------------------------------------------------*/
/*!
 * \brief Puts NSECs or NSEC3s for the NXDOMAIN error to the response.
 *
 * \note This function first checks if DNSSEC is enabled and requested by the
 *       query.
 * \note Note that for each zone there are either NSEC or NSEC3 records used.
 *
 * \param zone Zone used for answering.
 * \param previous Previous node to \a qname in the zone. May also be NULL. In
 *                 such case the function finds the previous node in the zone.
 * \param closest_encloser Closest encloser of \a qname. Must not be NULL.
 * \param qname QNAME which generated the NXDOMAIN error (i.e. not found in the
 *              zone).
 * \param resp Response where to put the NSECs.
 *
 * \retval KNOT_OK
 * \retval NS_ERR_SERVFAIL
 */
static int ns_put_nsec_nsec3_nxdomain(const dnslib_zone_t *zone,
                                      const dnslib_node_t *previous,
                                      const dnslib_node_t *closest_encloser,
                                      const dnslib_dname_t *qname,
                                      dnslib_packet_t *resp)
{
	int ret = 0;
	if (DNSSEC_ENABLED
	    && dnslib_query_dnssec_requested(dnslib_packet_query(resp))) {
		if (dnslib_zone_nsec3_enabled(zone)) {
			ret = ns_put_nsec3_nxdomain(zone, closest_encloser,
			                            qname, resp);
		} else {
			ret = ns_put_nsec_nxdomain(qname, zone, previous,
		                                   closest_encloser, resp);
		}
	}
	return ret;
}

/*----------------------------------------------------------------------------*/
/*!
 * \brief Puts NSEC3s for wildcard answer into the response.
 *
 * \note This function does not check if DNSSEC is enabled, nor if it is
 *       requested by the query.
 *
 * \param zone Zone used for answering.
 * \param closest_encloser Closest encloser of \a qname in the zone. In this
 *                         case it is the parent of the source of synthesis.
 * \param qname Domain name covered by the wildcard used for answering the
 *              query.
 * \param resp Response to put the NSEC3s into.
 *
 * \retval KNOT_EOK
 * \retval NS_ERR_SERVFAIL
 */
static int ns_put_nsec3_wildcard(const dnslib_zone_t *zone,
                                 const dnslib_node_t *closest_encloser,
                                 const dnslib_dname_t *qname,
                                 dnslib_packet_t *resp)
{
	assert(closest_encloser != NULL);
	assert(qname != NULL);
	assert(resp != NULL);
	assert(DNSSEC_ENABLED
	       && dnslib_query_dnssec_requested(dnslib_packet_query(resp)));

	/*
	 * NSEC3 that covers the "next closer" name.
	 */
	// create the "next closer" name by appending from qname
	dnslib_dname_t *next_closer =
		ns_next_closer(closest_encloser->owner, qname);

	if (next_closer == NULL) {
		return NS_ERR_SERVFAIL;
	}
DEBUG_NS(
	char *name = dnslib_dname_to_str(next_closer);
	debug_ns("Next closer name: %s\n", name);
	free(name);
);
	int ret = ns_put_covering_nsec3(zone, next_closer, resp);

	// the cast is ugly, but no better way around it
	dnslib_dname_free(&next_closer);

	return ret;
}

/*----------------------------------------------------------------------------*/
/*!
 * \brief Puts NSECs for wildcard answer into the response.
 *
 * \note This function does not check if DNSSEC is enabled, nor if it is
 *       requested by the query.
 *
 * \param zone Zone used for answering.
 * \param qname Domain name covered by the wildcard used for answering the
 *              query.
 * \param previous Previous node of \a qname in canonical order.
 * \param resp Response to put the NSEC3s into.
 */
static void ns_put_nsec_wildcard(const dnslib_zone_t *zone,
                                 const dnslib_dname_t *qname,
                                 const dnslib_node_t *previous,
                                 dnslib_packet_t *resp)
{
	assert(DNSSEC_ENABLED
	       && dnslib_query_dnssec_requested(dnslib_packet_query(resp)));

	// check if we have previous; if not, find one using the tree
	if (previous == NULL) {
		previous = dnslib_zone_find_previous(zone, qname);
		assert(previous != NULL);
	}

	const dnslib_rrset_t *rrset =
		dnslib_node_rrset(previous, DNSLIB_RRTYPE_NSEC);
	if (rrset != NULL) {
		// NSEC proving that there is no node with the searched name
		dnslib_response2_add_rrset_authority(resp, rrset, 1, 0, 0);
		rrset = dnslib_rrset_rrsigs(rrset);
		assert(rrset != NULL);
		dnslib_response2_add_rrset_authority(resp, rrset, 1, 0, 0);
	}
}

/*----------------------------------------------------------------------------*/
/*!
 * \brief Puts NSECs or NSEC3s for wildcard NODATA answer into the response.
 *
 * \note This function first checks if DNSSEC is enabled and requested by the
 *       query.
 *
 * \param node Node used for answering.
 * \param closest_encloser Closest encloser of \a qname in the zone.
 * \param previous Previous node of \a qname in canonical order.
 * \param zone Zone used for answering.
 * \param qname Actual searched domain name.
 * \param resp Response where to put the NSECs and NSEC3s.
 *
 * \retval KNOT_EOK
 * \retval NS_ERR_SERVFAIL
 */
static int ns_put_nsec_nsec3_wildcard_nodata(const dnslib_node_t *node,
                                          const dnslib_node_t *closest_encloser,
                                          const dnslib_node_t *previous,
                                          const dnslib_zone_t *zone,
                                          const dnslib_dname_t *qname,
                                          dnslib_packet_t *resp)
{
	int ret = KNOT_EOK;
	if (DNSSEC_ENABLED
	    && dnslib_query_dnssec_requested(dnslib_packet_query(resp))) {
		if (dnslib_zone_nsec3_enabled(zone)) {
			ret = ns_put_nsec3_closest_encloser_proof(zone,
			                                      &closest_encloser,
			                                      qname, resp);

			const dnslib_node_t *nsec3_node;
			if (ret == 0
			    && (nsec3_node = dnslib_node_nsec3_node(node))
			        != NULL) {
				ns_put_nsec3_from_node(nsec3_node, resp);
			}
		} else {
			ns_put_nsec_wildcard(zone, qname, previous, resp);
		}
	}
	return ret;
}

/*----------------------------------------------------------------------------*/
/*!
 * \brief Puts NSECs or NSEC3s for wildcard answer into the response.
 *
 * \note This function first checks if DNSSEC is enabled and requested by the
 *       query and if the node's owner is a wildcard.
 *
 * \param node Node used for answering.
 * \param closest_encloser Closest encloser of \a qname in the zone.
 * \param previous Previous node of \a qname in canonical order.
 * \param zone Zone used for answering.
 * \param qname Actual searched domain name.
 * \param resp Response where to put the NSECs and NSEC3s.
 *
 * \retval KNOT_EOK
 * \retval NS_ERR_SERVFAIL
 */
static int ns_put_nsec_nsec3_wildcard_answer(const dnslib_node_t *node,
                                          const dnslib_node_t *closest_encloser,
                                          const dnslib_node_t *previous,
                                          const dnslib_zone_t *zone,
                                          const dnslib_dname_t *qname,
                                          dnslib_packet_t *resp)
{
	int r = KNOT_EOK;
	if (DNSSEC_ENABLED
	    && dnslib_query_dnssec_requested(dnslib_packet_query(resp))
	    && dnslib_dname_is_wildcard(dnslib_node_owner(node))) {
		if (dnslib_zone_nsec3_enabled(zone)) {
			r = ns_put_nsec3_wildcard(zone, closest_encloser, qname,
			                          resp);
		} else {
			ns_put_nsec_wildcard(zone, qname, previous, resp);
		}
	}
	return r;
}

/*----------------------------------------------------------------------------*/
/*!
 * \brief Creates a referral response.
 *
 * This function puts the delegation NS RRSet to the Authority section of the
 * response, possibly adds DS and their associated RRSIGs (if DNSSEC is enabled
 * and requested by the query) and adds any available additional data (A and
 * AAAA RRSets for the names in the NS RRs) with their associated RRSIGs
 * to the Additional section.
 *
 * \param node Delegation point node.
 * \param zone Parent zone (the one from which the response is generated).
 * \param qname Searched name (which caused the referral).
 * \param resp Response.
 *
 * \retval KNOT_EOK
 * \retval NS_ERR_SERVFAIL
 */
static inline int ns_referral(const dnslib_node_t *node,
                              const dnslib_zone_t *zone,
                              const dnslib_dname_t *qname,
                              dnslib_packet_t *resp)
{
	debug_ns("Referral response.\n");

	while (!dnslib_node_is_deleg_point(node)) {
		assert(node->parent != NULL);
		node = node->parent;
	}

	const dnslib_rrset_t *rrset = dnslib_node_rrset(node, DNSLIB_RRTYPE_NS);
	assert(rrset != NULL);

	// TODO: wildcards??
	//ns_check_wildcard(name, resp, &rrset);

	dnslib_response2_add_rrset_authority(resp, rrset, 1, 0, 0);
	ns_add_rrsigs(rrset, resp, node->owner,
	              dnslib_response2_add_rrset_authority, 1);

	int ret = KNOT_EOK;
	// add DS records
	debug_ns("DNSSEC requested: %d\n",
		 dnslib_query_dnssec_requested(dnslib_packet_query(resp)));
	debug_ns("DS records: %p\n", dnslib_node_rrset(node, DNSLIB_RRTYPE_DS));
	if (DNSSEC_ENABLED
	    && dnslib_query_dnssec_requested(dnslib_packet_query(resp))) {
		rrset = dnslib_node_rrset(node, DNSLIB_RRTYPE_DS);
		if (rrset != NULL) {
			dnslib_response2_add_rrset_authority(resp, rrset, 1, 0,
			                                    0);
			ns_add_rrsigs(rrset, resp, node->owner,
			              dnslib_response2_add_rrset_authority, 1);
		} else {
			// no DS, add NSEC3
			const dnslib_node_t *nsec3_node =
				dnslib_node_nsec3_node(node);
			debug_ns("There is no DS, putting NSEC3s...\n");
			if (nsec3_node != NULL) {
				debug_ns("Putting NSEC3s from the node.\n");
				ns_put_nsec3_from_node(nsec3_node, resp);
			} else {
				debug_ns("Putting Opt-Out NSEC3s.\n");
				// no NSEC3 (probably Opt-Out)
				// TODO: check if the zone is Opt-Out
				ret = ns_put_nsec3_closest_encloser_proof(zone,
					&node, qname, resp);
			}
		}
	}

	if (ret == KNOT_EOK) {
		ns_put_additional(resp);
		dnslib_response2_set_rcode(resp, DNSLIB_RCODE_NOERROR);
	}
	return ret;
}

/*----------------------------------------------------------------------------*/

/*!
 * \brief Tries to answer the query from the given node.
 *
 * Tries to put RRSets of requested type (\a qtype) to the Answer section of the
 * response. If successful, it also adds authority NS RRSet to the Authority
 * section and it may add NSEC or NSEC3s in case of a wildcard answer (\a node
 * is a wildcard node). If not successful (there are no such RRSets), it adds
 * the SOA record to the Authority section and may add NSEC or NSEC3s according
 * to the type of the response (NXDOMAIN if \a node is an empty non-terminal,
 * NODATA if it is a regular node). It also adds any additional data that may
 * be required.
 *
 * \param node Node to answer from.
 * \param closest_encloser Closest encloser of \a qname in the zone.
 * \param previous Previous domain name of \a qname in canonical order.
 * \param zone Zone used for answering.
 * \param qname Searched domain name.
 * \param qtype Searched RR type.
 * \param resp Response.
 *
 * \retval KNOT_EOK
 * \retval NS_ERR_SERVFAIL
 */
static int ns_answer_from_node(const dnslib_node_t *node,
                               const dnslib_node_t *closest_encloser,
                               const dnslib_node_t *previous,
                               const dnslib_zone_t *zone,
                               const dnslib_dname_t *qname, uint16_t qtype,
                               dnslib_packet_t *resp)
{
	debug_ns("Putting answers from found node to the response...\n");
	int answers = ns_put_answer(node, qname, qtype, resp);

	int ret = KNOT_EOK;
	if (answers == 0) {  // if NODATA response, put SOA
		if (dnslib_node_rrset_count(node) == 0) {
			// node is an empty non-terminal => NSEC for NXDOMAIN
			//assert(dnslib_node_rrset_count(closest_encloser) > 0);
			ret = ns_put_nsec_nsec3_nxdomain(zone,
				dnslib_node_previous(node), closest_encloser,
				qname, resp);
		} else {
			ns_put_nsec_nsec3_nodata(node, resp);
			if (dnslib_dname_is_wildcard(node->owner)) {
				ret = ns_put_nsec_nsec3_wildcard_nodata(node,
					closest_encloser, previous, zone, qname,
					resp);
			}
		}
		ns_put_authority_soa(zone, resp);
	} else {  // else put authority NS
		// if wildcard answer, add NSEC / NSEC3
		ret = ns_put_nsec_nsec3_wildcard_answer(node, closest_encloser,
		                                  previous, zone, qname, resp);
		ns_put_authority_ns(zone, resp);
	}

	if (ret == KNOT_EOK) {
		ns_put_additional(resp);
	}
	return ret;
}

/*----------------------------------------------------------------------------*/

/*!
 * \brief Synthetizes a CNAME RR from a DNAME.
 *
 * \param dname_rrset DNAME RRSet to synthetize from (only the first RR is
 *                    used).
 * \param qname Name to be used as the owner name of the synthetized CNAME.
 *
 * \return Synthetized CNAME RRset (this is a newly created RRSet, remember to
 *         free it).
 */
static dnslib_rrset_t *ns_cname_from_dname(const dnslib_rrset_t *dname_rrset,
                                           const dnslib_dname_t *qname)
{
	debug_ns("Synthetizing CNAME from DNAME...\n");

	// create new CNAME RRSet

	dnslib_dname_t *owner = dnslib_dname_copy(qname);
	if (owner == NULL) {
		return NULL;
	}

	dnslib_rrset_t *cname_rrset = dnslib_rrset_new(
		owner, DNSLIB_RRTYPE_CNAME, DNSLIB_CLASS_IN, SYNTH_CNAME_TTL);

	if (cname_rrset == NULL) {
		dnslib_dname_free(&owner);
		return NULL;
	}

	// replace last labels of qname with DNAME
	dnslib_dname_t *cname = dnslib_dname_replace_suffix(qname,
	      dnslib_dname_size(dnslib_rrset_owner(dname_rrset)),
	      dnslib_rdata_get_item(dnslib_rrset_rdata(dname_rrset), 0)->dname);
DEBUG_NS(
	char *name = dnslib_dname_to_str(cname);
	debug_ns("CNAME canonical name: %s.\n", name);
	free(name);
);
	dnslib_rdata_t *cname_rdata = dnslib_rdata_new();
	dnslib_rdata_item_t cname_rdata_item;
	cname_rdata_item.dname = cname;
	dnslib_rdata_set_items(cname_rdata, &cname_rdata_item, 1);

	dnslib_rrset_add_rdata(cname_rrset, cname_rdata);

	return cname_rrset;
}

/*----------------------------------------------------------------------------*/
/*!
 * \brief Checks if the name created by replacing the owner of \a dname_rrset
 *        in the \a qname by the DNAME's target would be longer than allowed.
 *
 * \param dname_rrset DNAME RRSet to be used for the check.
 * \param qname Name whose part is to be replaced.
 *
 * \retval <>0 if the created domain name would be too long.
 * \retval 0 otherwise.
 */
static int ns_dname_is_too_long(const dnslib_rrset_t *dname_rrset,
                                const dnslib_dname_t *qname)
{
	// TODO: add function for getting DNAME target
	if (dnslib_dname_label_count(qname)
	        - dnslib_dname_label_count(dnslib_rrset_owner(dname_rrset))
	        + dnslib_dname_label_count(dnslib_rdata_get_item(
	                             dnslib_rrset_rdata(dname_rrset), 0)->dname)
	        > DNSLIB_MAX_DNAME_LENGTH) {
		return 1;
	} else {
		return 0;
	}
}

/*----------------------------------------------------------------------------*/
/*!
 * \brief DNAME processing.
 *
 * This function adds the DNAME RRSet (and possibly its associated RRSIGs to the
 * Answer section of the response, synthetizes CNAME record from the DNAME and
 * adds it there too. It also stores the synthetized CNAME in the temporary
 * RRSets of the response.
 *
 * \param dname_rrset DNAME RRSet to use.
 * \param qname Searched name.
 * \param resp Response.
 */
static void ns_process_dname(const dnslib_rrset_t *dname_rrset,
                             const dnslib_dname_t *qname,
                             dnslib_packet_t *resp)
{
DEBUG_NS(
	char *name = dnslib_dname_to_str(dnslib_rrset_owner(dname_rrset));
	debug_ns("Processing DNAME for owner %s...\n", name);
	free(name);
);
	// TODO: check the number of RRs in the RRSet??

	// put the DNAME RRSet into the answer
	dnslib_response2_add_rrset_answer(resp, dname_rrset, 1, 0, 0);
	ns_add_rrsigs(dname_rrset, resp, qname,
	              dnslib_response2_add_rrset_answer, 1);

	if (ns_dname_is_too_long(dname_rrset, qname)) {
		dnslib_response2_set_rcode(resp, DNSLIB_RCODE_YXDOMAIN);
		return;
	}

	// synthetize CNAME (no way to tell that client supports DNAME)
	dnslib_rrset_t *synth_cname = ns_cname_from_dname(dname_rrset, qname);
	// add the synthetized RRSet to the Answer
	dnslib_response2_add_rrset_answer(resp, synth_cname, 1, 0, 0);

	// no RRSIGs for this RRSet

	// add the synthetized RRSet into list of temporary RRSets of response
	dnslib_packet_add_tmp_rrset(resp, synth_cname);

	// do not search for the name in new zone (out-of-bailiwick)
}

/*----------------------------------------------------------------------------*/
/*!
 * \brief Adds DNSKEY RRSet from the apex of a zone to the response.
 *
 * \param apex Zone apex node.
 * \param resp Response.
 */
static void ns_add_dnskey(const dnslib_node_t *apex, dnslib_packet_t *resp)
{
	const dnslib_rrset_t *rrset =
		dnslib_node_rrset(apex, DNSLIB_RRTYPE_DNSKEY);
	if (rrset != NULL) {
		dnslib_response2_add_rrset_additional(resp, rrset, 0, 0, 0);
		ns_add_rrsigs(rrset, resp, apex->owner,
			      dnslib_response2_add_rrset_additional, 0);
	}
}

/*----------------------------------------------------------------------------*/
/*!
 * \brief Answers the query from the given zone.
 *
 * This function performs the actual answering logic.
 *
 * \param zone Zone to use for answering.
 * \param qname QNAME from the query.
 * \param qtype QTYPE from the query.
 * \param resp Response to fill in.
 *
 * \retval KNOT_EOK
 * \retval NS_ERR_SERVFAIL
 *
 * \todo Describe the answering logic in detail.
 */
static int ns_answer_from_zone(const dnslib_zone_t *zone,
                               const dnslib_dname_t *qname, uint16_t qtype,
                               dnslib_packet_t *resp)
{
	const dnslib_node_t *node = NULL, *closest_encloser = NULL,
	                    *previous = NULL;
	int cname = 0, auth_soa = 0, ret = 0, find_ret = 0;

search:
#ifdef USE_HASH_TABLE
	find_ret = dnslib_zone_find_dname_hash(zone, qname, &node,
	                                       &closest_encloser);
#else
	find_ret = dnslib_zone_find_dname(zone, qname, &node,
	                                  &closest_encloser, &previous);
#endif
	if (find_ret == DNSLIB_EBADARG) {
		return NS_ERR_SERVFAIL;
	}

DEBUG_NS(
	char *name;
	if (node) {
		name = dnslib_dname_to_str(node->owner);
		debug_ns("zone_find_dname() returned node %s ", name);
		free(name);
	} else {
		debug_ns("zone_find_dname() returned no node,");
	}

	if (closest_encloser != NULL) {
		name = dnslib_dname_to_str(closest_encloser->owner);
		debug_ns(" closest encloser %s.\n", name);
		free(name);
	} else {
		debug_ns(" closest encloser (nil).\n");
	}
	if (previous != NULL) {
		name = dnslib_dname_to_str(previous->owner);
		debug_ns(" and previous node: %s.\n", name);
		free(name);
	} else {
		debug_ns(" and previous node: (nil).\n");
	}
);
	if (find_ret == DNSLIB_EBADZONE) {
		// possible only if we followed cname
		assert(cname != 0);
		dnslib_response2_set_rcode(resp, DNSLIB_RCODE_NOERROR);
		auth_soa = 1;
		dnslib_response2_set_aa(resp);
		goto finalize;
	}

have_node:
	debug_ns("Closest encloser is deleg. point? %s\n",
		 (dnslib_node_is_deleg_point(closest_encloser)) ? "yes" : "no");

	debug_ns("Closest encloser is non authoritative? %s\n",
		 (dnslib_node_is_non_auth(closest_encloser)) ? "yes" : "no");

	if (dnslib_node_is_deleg_point(closest_encloser)
	    || dnslib_node_is_non_auth(closest_encloser)) {
		ret = ns_referral(closest_encloser, zone, qname, resp);
		goto finalize;
	}

	if (find_ret == DNSLIB_ZONE_NAME_NOT_FOUND) {
		// DNAME?
		const dnslib_rrset_t *dname_rrset = dnslib_node_rrset(
		                         closest_encloser, DNSLIB_RRTYPE_DNAME);
		if (dname_rrset != NULL) {
			ns_process_dname(dname_rrset, qname, resp);
			auth_soa = 1;
			dnslib_response2_set_aa(resp);
			goto finalize;
		}
		// else check for a wildcard child
		const dnslib_node_t *wildcard_node =
			dnslib_node_wildcard_child(closest_encloser);

		if (wildcard_node == NULL) {
			debug_ns("No wildcard node. (cname: %d)\n",
				 cname);
			auth_soa = 1;
			if (cname == 0) {
				debug_ns("Setting NXDOMAIN RCODE.\n");
				// return NXDOMAIN
				dnslib_response2_set_rcode(resp,
					DNSLIB_RCODE_NXDOMAIN);
				if (ns_put_nsec_nsec3_nxdomain(zone, previous,
					closest_encloser, qname, resp) != 0) {
					return NS_ERR_SERVFAIL;
				}
			} else {
				dnslib_response2_set_rcode(resp,
					DNSLIB_RCODE_NOERROR);
			}
			dnslib_response2_set_aa(resp);
			goto finalize;
		}
		// else set the node from which to take the answers to wild.node
		node = wildcard_node;
	}

	// now we have the node for answering
	if (dnslib_node_is_deleg_point(node) || dnslib_node_is_non_auth(node)) {
		ret = ns_referral(node, zone, qname, resp);
		goto finalize;
	}

	if (dnslib_node_rrset(node, DNSLIB_RRTYPE_CNAME) != NULL) {
DEBUG_NS(
		char *name = dnslib_dname_to_str(node->owner);
		debug_ns("Node %s has CNAME record, resolving...\n",
		         name);
		free(name);
);
		const dnslib_dname_t *act_name = qname;
		ns_follow_cname(&node, &act_name, resp,
		                dnslib_response2_add_rrset_answer, 1);
DEBUG_NS(
		char *name2 = dnslib_dname_to_str(act_name);
		debug_ns("Canonical name: %s, node found: %p\n",
			 name2, node);
		free(name2);
);
		qname = act_name;
		cname = 1;

		// otherwise search for the new name
		if (node == NULL) {
			goto search;
		} else if (node->owner != act_name) {
			// the stored node is closest encloser
			find_ret = DNSLIB_ZONE_NAME_NOT_FOUND;
			closest_encloser = node;
			node = NULL;
			goto have_node;
		} // else do nothing, just continue
	}

	ret = ns_answer_from_node(node, closest_encloser, previous, zone, qname,
	                          qtype, resp);
	if (ret != KNOT_EOK) {
		goto finalize;
	}
	dnslib_response2_set_aa(resp);
	dnslib_response2_set_rcode(resp, DNSLIB_RCODE_NOERROR);

	// this is the only case when the servers answers from
	// particular node, i.e. the only case when it may return SOA
	// or NS records in Answer section
	if (DNSSEC_ENABLED
	    && dnslib_query_dnssec_requested(dnslib_packet_query(resp))
	    && node == zone->apex
	    && (qtype == DNSLIB_RRTYPE_SOA || qtype == DNSLIB_RRTYPE_NS)) {
		ns_add_dnskey(node, resp);
	}

finalize:
	if (ret == KNOT_EOK && auth_soa) {
		ns_put_authority_soa(zone, resp);
	}

	return ret;
}

/*----------------------------------------------------------------------------*/
/*!
 * \brief Answers the query from the given zone database.
 *
 * First it searches for a zone to answer from. If there is none, it sets
 * RCODE REFUSED to the response and ends. Otherwise it tries to answer the
 * query using the found zone (see ns_answer_from_zone()).
 *
 * \param db Zone database to use for answering.
 * \param resp Response that holds the parsed query.
 *
 * \retval KNOT_EOK
 * \retval NS_ERR_SERVFAIL
 */
static int ns_answer(dnslib_zonedb_t *db, dnslib_packet_t *resp)
{
	const dnslib_dname_t *qname = dnslib_packet_qname(resp);
	assert(qname != NULL);

	uint16_t qtype = dnslib_packet_qtype(resp);
DEBUG_NS(
	char *name_str = dnslib_dname_to_str(qname);
	debug_ns("Trying to find zone for QNAME %s\n", name_str);
	free(name_str);
);
	// find zone in which to search for the name
	const dnslib_zone_t *zone =
		ns_get_zone_for_qname(db, qname, qtype);

	// if no zone found, return REFUSED
	if (zone == NULL) {
		debug_ns("No zone found.\n");
		dnslib_response2_set_rcode(resp, DNSLIB_RCODE_REFUSED);
		//dnslib_dname_free(&qname);
		return KNOT_EOK;
	}
DEBUG_NS(
	char *name_str2 = dnslib_dname_to_str(zone->apex->owner);
	debug_ns("Found zone for QNAME %s\n", name_str2);
	free(name_str2);
);
	return ns_answer_from_zone(zone, qname, qtype, resp);

	//dnslib_dname_free(&qname);
}

/*----------------------------------------------------------------------------*/
/*!
 * \brief Converts the response to wire format.
 *
 * \param resp Response to convert.
 * \param wire Place for the wire format of the response.
 * \param wire_size In: space available for the wire format in bytes.
 *                  Out: actual size of the wire format in bytes.
 *
 * \retval KNOT_EOK
 * \retval NS_ERR_SERVFAIL
 */
static int ns_response_to_wire(dnslib_packet_t *resp, uint8_t *wire,
                               size_t *wire_size)
{
	uint8_t *rwire = NULL;
	size_t rsize = 0;
	int ret = 0;

	if ((ret = dnslib_packet_to_wire(resp, &rwire, &rsize))
	     != DNSLIB_EOK) {
		log_answer_error("Error converting response packet "
		                 "to wire format (error %d).\n", ret);
		return NS_ERR_SERVFAIL;
	}

	if (rsize > *wire_size) {
		debug_ns("Reponse size (%zu) larger than allowed wire size "
		         "(%zu).\n", rsize, *wire_size);
		return NS_ERR_SERVFAIL;
	}

	memcpy(wire, rwire, rsize);
	*wire_size = rsize;
	//free(rwire);

	return KNOT_EOK;
}

/*----------------------------------------------------------------------------*/

typedef struct ns_axfr_params {
	ns_xfr_t *xfr;
	int ret;
} ns_axfr_params_t;

/*----------------------------------------------------------------------------*/

static int ns_axfr_send_and_clear(ns_xfr_t *xfr)
{
	assert(xfr != NULL);
	assert(xfr->query != NULL);
	assert(xfr->response != NULL);
	assert(xfr->wire != NULL);
	assert(xfr->send != NULL);

	// Transform the packet into wire format
	debug_ns("Converting response to wire format..\n");
	size_t real_size;
	if (ns_response_to_wire(xfr->response, xfr->wire, &real_size)
	    != 0) {
		return NS_ERR_SERVFAIL;
//		// send back SERVFAIL (as this is our problem)
//		ns_error_response(nameserver,
//				  dnslib_wire_get_id(query_wire),
//				  DNSLIB_RCODE_SERVFAIL, response_wire,
//				  rsize);
	}

	// Send the response
	debug_ns("Sending response (size %zu)..\n", real_size);
<<<<<<< HEAD
	debug_ns_hex((const char *)xfr->wire, real_size);
	int res = xfr->send(xfr->session, &xfr->addr, xfr->wire, real_size);
=======
	debug_ns_hex((const char *)xfr->response_wire, real_size);
	int res = xfr->send(xfr->session, xfr->response_wire, real_size);
>>>>>>> 93f7da13
	if (res < 0) {
		debug_ns("Send returned %d\n", res);
		return res;
	} else if (res != real_size) {
		log_server_warning("AXFR did not send right amount of bytes."
		                   " Transfer size: %zu, sent: %d\n",
		                   real_size, res);
	}

	// Clean the response structure
	debug_ns("Clearing response structure..\n");
	dnslib_response2_clear(xfr->response, 0);

	debug_ns("Response structure after clearing:\n");
	dnslib_packet_dump(xfr->response);

	return KNOT_EOK;
}

/*----------------------------------------------------------------------------*/

static void ns_axfr_from_node(dnslib_node_t *node, void *data)
{
	assert(node != NULL);
	assert(data != NULL);

	ns_axfr_params_t *params = (ns_axfr_params_t *)data;

	if (params->ret != KNOT_EOK) {
		// just skip (will be called on next node with the same params
		debug_ns("Params contain error, skipping node...\n");
		return;
	}

	debug_ns("Params OK, answering AXFR from node %p.\n", node);

	const dnslib_rrset_t **rrsets = dnslib_node_rrsets(node);
	if (rrsets == NULL) {
		params->ret = KNOT_ENOMEM;
		return;
	}

	int i = 0;
	int ret = 0;
	const dnslib_rrset_t *rrset = NULL;
	while (i < dnslib_node_rrset_count(node)) {
		assert(rrsets[i] != NULL);
		rrset = rrsets[i];
rrset:
		debug_ns("  Type: %s\n",
		     dnslib_rrtype_to_string(dnslib_rrset_type(rrset)));

		// do not add SOA
		if (dnslib_rrset_type(rrset) == DNSLIB_RRTYPE_SOA) {
			++i;
			continue;
		}

		ret = dnslib_response2_add_rrset_answer(params->xfr->response,
		                                       rrset, 0, 0, 1);

		if (ret == DNSLIB_ESPACE) {
			// TODO: send the packet and clean the structure
			debug_ns("Packet full, sending..\n");
			ret = ns_axfr_send_and_clear(params->xfr);
			if (ret != KNOT_EOK) {
				// some wierd problem, we should end
				params->ret = KNOT_ERROR;
				break;
			}
			// otherwise try once more with the same RRSet
			goto rrset;
		} else if (ret != DNSLIB_EOK) {
			// some wierd problem, we should end
			params->ret = KNOT_ERROR;
			break;
		}

		// we can send the RRSets in any order, so add the RRSIGs now
		rrset = dnslib_rrset_rrsigs(rrset);
rrsigs:
		if (rrset == NULL) {
			++i;
			continue;
		}

		ret = dnslib_response2_add_rrset_answer(params->xfr->response,
		                                        rrset, 0, 0, 1);

		if (ret == DNSLIB_ESPACE) {
			// TODO: send the packet and clean the structure
			debug_ns("Packet full, sending..\n");
			ret = ns_axfr_send_and_clear(params->xfr);
			if (ret != KNOT_EOK) {
				// some wierd problem, we should end
				params->ret = KNOT_ERROR;
				break;
			}
			// otherwise try once more with the same RRSet
			goto rrsigs;
		} else if (ret != DNSLIB_EOK) {
			// some wierd problem, we should end
			params->ret = KNOT_ERROR;
			break;
		}

		// this way only whole RRSets are always sent
		// we guess it will not create too much overhead

		++i;
	}
	if (rrsets != NULL) {
		free(rrsets);
	}

	/*! \todo maybe distinguish some error codes. */
	//params->ret = (ret == 0) ? KNOT_EOK : KNOT_ERROR;
}

/*----------------------------------------------------------------------------*/

static int ns_axfr_from_zone(dnslib_zone_t *zone, ns_xfr_t *xfr)
{
	assert(xfr != NULL);
	assert(xfr->query != NULL);
	assert(xfr->response != NULL);
	assert(xfr->wire != NULL);
	assert(xfr->send != NULL);

	ns_axfr_params_t params;
	params.xfr = xfr;
	params.ret = KNOT_EOK;

	/*
	 * First SOA
	 */

	// retrieve SOA - must be send as first and last RR
	const dnslib_rrset_t *soa_rrset = dnslib_node_rrset(
		dnslib_zone_apex(zone), DNSLIB_RRTYPE_SOA);
	if (soa_rrset == NULL) {
		// some really serious error
		return KNOT_ERROR;
	}

	int ret;

	// add SOA RR to the response
	ret = dnslib_response2_add_rrset_answer(xfr->response, soa_rrset, 0, 0,
	                                        1);
	if (ret != DNSLIB_EOK) {
		// something is really wrong
		return KNOT_ERROR;
	}

	// add the SOA's RRSIG
	const dnslib_rrset_t *rrset = dnslib_rrset_rrsigs(soa_rrset);
	if (rrset != NULL
	    && (ret = dnslib_response2_add_rrset_answer(xfr->response, rrset,
	                                              0, 0, 1)) != DNSLIB_EOK) {
		// something is really wrong, these should definitely fit in
		return KNOT_ERROR;
	}

	dnslib_zone_tree_apply_inorder(zone, ns_axfr_from_node, &params);

	if (params.ret != KNOT_EOK) {
		return KNOT_ERROR;	// maybe do something with the code
	}

	dnslib_zone_nsec3_apply_inorder(zone, ns_axfr_from_node, &params);

	if (params.ret != KNOT_EOK) {
		return KNOT_ERROR;	// maybe do something with the code
	}

	/*
	 * Last SOA
	 */

	// try to add the SOA to the response again (last RR)
	ret = dnslib_response2_add_rrset_answer(xfr->response, soa_rrset, 0, 0,
	                                        1);
	if (ret == DNSLIB_ESPACE) {
		// if there is not enough space, send the response and
		// add the SOA record to a new packet
		debug_ns("Packet full, sending..\n");
		ret = ns_axfr_send_and_clear(xfr);
		if (ret != KNOT_EOK) {
			return ret;
		}

		ret = dnslib_response2_add_rrset_answer(xfr->response,
		                                        soa_rrset, 0, 0, 1);
		if (ret != DNSLIB_EOK) {
			return KNOT_ERROR;
		}

	} else if (ret != DNSLIB_EOK) {
		// something is really wrong
		return KNOT_ERROR;
	}

	debug_ns("Sending packet...\n");
	return ns_axfr_send_and_clear(xfr);
}

/*----------------------------------------------------------------------------*/

static int ns_axfr(const dnslib_zonedb_t *zonedb, ns_xfr_t *xfr)
{
	const dnslib_dname_t *qname = dnslib_packet_qname(xfr->response);

	assert(dnslib_packet_qtype(xfr->response) == DNSLIB_RRTYPE_AXFR);

DEBUG_NS(
	char *name_str = dnslib_dname_to_str(qname);
	debug_ns("Trying to find zone with name %s\n", name_str);
	free(name_str);
);
	// find zone in which to search for the name
	dnslib_zone_t *zone = dnslib_zonedb_find_zone(zonedb, qname);

	// if no zone found, return NotAuth
	if (zone == NULL) {
		debug_ns("No zone found.\n");
		dnslib_response2_set_rcode(xfr->response, DNSLIB_RCODE_NOTAUTH);
<<<<<<< HEAD
		ns_axfr_send_and_clear(xfr);
		return KNOT_EOK;
=======

		return ns_axfr_send_and_clear(xfr);
>>>>>>> 93f7da13
	}
DEBUG_NS(
	char *name_str2 = dnslib_dname_to_str(zone->apex->owner);
	debug_ns("Found zone for QNAME %s\n", name_str2);
	free(name_str2);
);
	// Check xfr-out ACL
<<<<<<< HEAD
	if (acl_match(zone->acl.xfr_out, &xfr->addr) == ACL_DENY) {
		debug_ns("Request for AXFR OUT is not authorized.\n");
		dnslib_response2_set_rcode(xfr->response, DNSLIB_RCODE_REFUSED);
		ns_axfr_send_and_clear(xfr);
		socket_close(xfr->session);
=======
	if (acl_match(zone->acl.xfr_out, &xfr->from) == ACL_DENY) {
		debug_ns("Request for AXFR OUT is not authorized.\n");
		dnslib_response2_set_rcode(xfr->response, DNSLIB_RCODE_REFUSED);
>>>>>>> 93f7da13
		return KNOT_EOK;
	} else {
		debug_ns("Authorized AXFR OUT request.\n");
	}


	return ns_axfr_from_zone(zone, xfr);
}

/*!
 * \brief Wrapper for TCP send.
 * \todo Implement generic fd pool properly with callbacks.
 */
#include "knot/server/tcp-handler.h"
static int ns_send_cb(int fd, sockaddr_t *addr, uint8_t *msg, size_t msglen)
{
	return tcp_send(fd, msg, msglen);
}

/*----------------------------------------------------------------------------*/
/* Public functions                                                           */
/*----------------------------------------------------------------------------*/

ns_nameserver_t *ns_create()
{
	ns_nameserver_t *ns = malloc(sizeof(ns_nameserver_t));
	if (ns == NULL) {
		ERR_ALLOC_FAILED;
		return NULL;
	}
        ns->server = 0;

	// Create zone database structure
	debug_ns("Creating Zone Database structure...\n");
	ns->zone_db = dnslib_zonedb_new();
	if (ns->zone_db == NULL) {
		ERR_ALLOC_FAILED;
		free(ns);
		return NULL;
	}

	// prepare empty response with SERVFAIL error
	dnslib_packet_t *err = dnslib_packet_new(DNSLIB_PACKET_PREALLOC_NONE);
	if (err == NULL) {
		ERR_ALLOC_FAILED;
		free(ns);
		return NULL;
	}

	debug_ns("Created default empty response...\n");

	int rc = dnslib_packet_set_max_size(err, DNSLIB_WIRE_HEADER_SIZE);
	if (rc != DNSLIB_EOK) {
		log_server_error("Error creating default error response: %s.\n",
		                 dnslib_strerror(rc));
		free(ns);
		dnslib_packet_free(&err);
		return NULL;
	}

	rc = dnslib_response2_init(err);
	if (rc != DNSLIB_EOK) {
		log_server_error("Error initializing default error response:"
		                 " %s.\n", dnslib_strerror(rc));
		free(ns);
		dnslib_packet_free(&err);
		return NULL;
	}

	dnslib_response2_set_rcode(err, DNSLIB_RCODE_SERVFAIL);
	ns->err_resp_size = 0;

	debug_ns("Converting default empty response to wire format...\n");

	uint8_t *error_wire = NULL;

<<<<<<< HEAD
	if (dnslib_packet_to_wire(err, &error_wire, &ns->err_resp_size) != 0) {
=======
	if (dnslib_packet_to_wire(err, &error_wire, &ns->err_resp_size)
	    != 0) {
>>>>>>> 93f7da13
		log_answer_error("Error while converting "
		                 "default error response to "
		                 "wire format \n");
		dnslib_packet_free(&err);
		free(ns);
		return NULL;
	}

	ns->err_response = (uint8_t *)malloc(ns->err_resp_size);
	if (ns->err_response == NULL) {
		log_answer_error("Error while converting default "
		                 "error response to wire format \n");
		dnslib_packet_free(&err);
		free(ns);
		return NULL;
	}

	memcpy(ns->err_response, error_wire, ns->err_resp_size);

	debug_ns("Done..\n");

	dnslib_packet_free(&err);

	if (EDNS_ENABLED) {
		ns->opt_rr = dnslib_edns_new();
		if (ns->opt_rr == NULL) {
			log_answer_error("Error while preparing OPT RR of the"
			                 " server.\n");
			dnslib_packet_free(&err);
			free(ns);
			return NULL;
		}
		dnslib_edns_set_version(ns->opt_rr, EDNS_VERSION);
		dnslib_edns_set_payload(ns->opt_rr, MAX_UDP_PAYLOAD_EDNS);
	} else {
		ns->opt_rr = NULL;
	}

	//stat
	stat_static_gath_init();
	//!stat

	dnslib_packet_free(&err);

	return ns;
}

/*----------------------------------------------------------------------------*/

int ns_parse_packet(const uint8_t *query_wire, size_t qsize,
                    dnslib_packet_t *packet, dnslib_packet_type_t *type)
{
	if (packet == NULL || query_wire == NULL || type == NULL) {
		log_answer_error("Missing parameter to query parsing.\n");
		return KNOT_EINVAL;
	}

	debug_ns("ns_parse_packet() called with query size %zu.\n", qsize);
	debug_ns_hex((char *)query_wire, qsize);

	if (qsize < 2) {
		return KNOT_EMALF;
	}

	// 1) create empty response
	debug_ns("Parsing packet...\n");
	//parsed = dnslib_response_new_empty(NULL);

	int ret = 0;

<<<<<<< HEAD
	if ((ret = dnslib_packet_parse_from_wire(packet, query_wire,
	                                         qsize, 1)) != 0) {
=======
	// 2) parse the query
//	if ((ret = dnslib_response_parse_query(parsed, query_wire,
//	                                       qsize)) != 0) {
//		log_answer_info("Error while parsing packet, "
//		                "dnslib error '%s'.\n", dnslib_strerror(ret));
//		//dnslib_response_free(&parsed);
//		return DNSLIB_RCODE_FORMERR;
//	}

	// parse the query to the new structure
//	dnslib_packet_t *packet = dnslib_packet_new(DNSLIB_PACKET_PREALLOC_NONE);
//	if (packet == NULL) {
//		log_answer_info("Error while creating packet structure.");
//		dnslib_response_free(&parsed);
//		return DNSLIB_RCODE_SERVFAIL;
//	}

	if ((ret = dnslib_packet_parse_from_wire(packet, query_wire,
	                                         qsize, 0)) != 0) {
>>>>>>> 93f7da13
		log_answer_info("Error while parsing packet, "
		                "dnslib error '%s'.\n", dnslib_strerror(ret));
//		dnslib_response_free(&parsed);
		return DNSLIB_RCODE_FORMERR;
	}

<<<<<<< HEAD
=======
//	debug_ns("Packet parsed.\n");
	//dnslib_response_dump(parsed);
//	debug_ns("Done\n");

>>>>>>> 93f7da13
	// 3) determine the query type
	switch (dnslib_packet_opcode(packet))  {
	case DNSLIB_OPCODE_QUERY:
		switch (dnslib_packet_qtype(packet)) {
		case DNSLIB_RRTYPE_AXFR:
			*type = (dnslib_packet_is_query(packet))
			         ? DNSLIB_QUERY_AXFR : DNSLIB_RESPONSE_AXFR;
			break;
		case DNSLIB_RRTYPE_IXFR:
			*type = (dnslib_packet_is_query(packet))
			         ? DNSLIB_QUERY_IXFR : DNSLIB_RESPONSE_IXFR;
			break;
		default:
			*type = (dnslib_packet_is_query(packet))
			         ? DNSLIB_QUERY_NORMAL : DNSLIB_RESPONSE_NORMAL;
		}

		break;
	case DNSLIB_OPCODE_NOTIFY:
		*type = (dnslib_packet_is_query(packet))
		         ? DNSLIB_QUERY_NOTIFY : DNSLIB_RESPONSE_NOTIFY;
		break;
	case DNSLIB_OPCODE_UPDATE:
		assert(dnslib_packet_is_query(packet));
		*type = DNSLIB_QUERY_UPDATE;
		break;
	default:
		return DNSLIB_RCODE_NOTIMPL;
	}

//	dnslib_packet_free(&packet);

	return KNOT_EOK;
}

/*----------------------------------------------------------------------------*/

void ns_error_response(ns_nameserver_t *nameserver, uint16_t query_id,
                       uint8_t rcode, uint8_t *response_wire, size_t *rsize)
{
	debug_ns("Error response: \n");
	debug_ns_hex((const char *)nameserver->err_response,
	             nameserver->err_resp_size);

	memcpy(response_wire, nameserver->err_response,
	       nameserver->err_resp_size);
	// copy ID of the query
	dnslib_wire_set_id(response_wire, query_id);
	// set the RCODE
	dnslib_wire_set_rcode(response_wire, rcode);
	*rsize = nameserver->err_resp_size;
}

/*----------------------------------------------------------------------------*/

//int ns_answer_request(ns_nameserver_t *nameserver, const uint8_t *query_wire,
//                      size_t qsize, uint8_t *response_wire, size_t *rsize)
//{
//	debug_ns("ns_answer_request() called with query size %zu.\n", qsize);
//	debug_ns_hex((char *)query_wire, qsize);

//	if (qsize < 2) {
//		return KNOT_EMALF;
//	}

//	// 1) create empty response
//	debug_ns("Parsing query using new dnslib structure...\n");
//	dnslib_response_t *resp = dnslib_response_new_empty(nameserver->opt_rr);

//	if (resp == NULL) {
//		log_answer_error("Error while creating response packet!\n");
//		ns_error_response(nameserver, dnslib_wire_get_id(query_wire),
//		                  DNSLIB_RCODE_SERVFAIL, response_wire, rsize);
//		return KNOT_EOK;
//	}

//	int ret = 0;

//	// 2) parse the query
//	if ((ret = dnslib_response_parse_query(resp, query_wire, qsize)) != 0) {
//		log_answer_info("Error while parsing query, "
//		                "dnslib error '%s'.\n", dnslib_strerror(ret));
//		ns_error_response(nameserver, dnslib_wire_get_id(query_wire),
//		                  DNSLIB_RCODE_FORMERR, response_wire, rsize);
//		dnslib_response_free(&resp);
//		return KNOT_EOK;
//	}

//	// NSID
//	if (NSID_ENABLED && dnslib_response_nsid_requested(resp)) {
//		(void)dnslib_response_add_nsid(resp, NSID_DATA, NSID_LENGTH);
//	}

//	debug_ns("Query parsed.\n");
//	dnslib_response_dump(resp);

//	// 3) get the answer for the query
//	rcu_read_lock();
//	dnslib_zonedb_t *zonedb = rcu_dereference(nameserver->zone_db);

//	ret = ns_answer(zonedb, resp);
//	if (ret != 0) {
//		// now only one type of error (SERVFAIL), later maybe more
//		ns_error_response(nameserver, dnslib_wire_get_id(query_wire),
//		                  DNSLIB_RCODE_SERVFAIL, response_wire, rsize);
//	} else {
//		debug_ns("Created response packet.\n");
//		dnslib_response_dump(resp);

//		// 4) Transform the packet into wire format
//		if (ns_response_to_wire(resp, response_wire, rsize) != 0) {
//			// send back SERVFAIL (as this is our problem)
//			ns_error_response(nameserver,
//			                  dnslib_wire_get_id(query_wire),
//			                  DNSLIB_RCODE_SERVFAIL, response_wire,
//			                  rsize);
//		}
//	}

//	dnslib_response_free(&resp);
//	rcu_read_unlock();

//	debug_ns("Returning response with wire size %zu\n", *rsize);
//	debug_ns_hex((char *)response_wire, *rsize);

//	return KNOT_EOK;
//}
<<<<<<< HEAD

/*----------------------------------------------------------------------------*/

int ns_answer_normal(ns_nameserver_t *nameserver, dnslib_packet_t *query,
                     uint8_t *response_wire, size_t *rsize)
{
	// first, parse the rest of the packet
	assert(dnslib_packet_is_query(query));
	debug_ns("Query - parsed: %zu, total wire size: %zu\n", query->parsed,
	         query->size);
	int ret;

	if (query->parsed < query->size) {
		ret = dnslib_packet_parse_rest(query);
		if (ret != DNSLIB_EOK) {
			log_server_warning("Failed to parse rest of the query: "
			                   "%s.\n", dnslib_strerror(ret));
			ns_error_response(nameserver, query->header.id,
			           DNSLIB_RCODE_SERVFAIL, response_wire, rsize);
			return KNOT_EOK;
		}
	}

	// get the answer for the query
	rcu_read_lock();
	dnslib_zonedb_t *zonedb = rcu_dereference(nameserver->zone_db);

	debug_ns("ns_answer_normal()\n");

=======

/*----------------------------------------------------------------------------*/

int ns_answer_normal(ns_nameserver_t *nameserver, dnslib_packet_t *query,
                     uint8_t *response_wire, size_t *rsize)
{
	// get the answer for the query
	rcu_read_lock();
	dnslib_zonedb_t *zonedb = rcu_dereference(nameserver->zone_db);

	debug_ns("ns_answer_normal()\n");

>>>>>>> 93f7da13
	// initialize response packet structure
	dnslib_packet_t *response = dnslib_packet_new(
	                               DNSLIB_PACKET_PREALLOC_RESPONSE);
	if (response == NULL) {
		log_server_warning("Failed to create packet structure.\n");
		ns_error_response(nameserver, query->header.id,
		                  DNSLIB_RCODE_SERVFAIL, response_wire, rsize);
		rcu_read_unlock();
		return KNOT_EOK;
	}

<<<<<<< HEAD
	ret = dnslib_packet_set_max_size(response, *rsize);
=======
	int ret = dnslib_packet_set_max_size(response, *rsize);
>>>>>>> 93f7da13

	if (ret != DNSLIB_EOK) {
		log_server_warning("Failed to init response structure.\n");
		ns_error_response(nameserver, query->header.id,
		                  DNSLIB_RCODE_SERVFAIL, response_wire, rsize);
		rcu_read_unlock();
		dnslib_packet_free(&response);
		return KNOT_EOK;
	}

	ret = dnslib_response2_init_from_query(response, query);
<<<<<<< HEAD

	if (ret != DNSLIB_EOK) {
		log_server_warning("Failed to init response structure.\n");
		ns_error_response(nameserver, query->header.id,
		                  DNSLIB_RCODE_SERVFAIL, response_wire, rsize);
		rcu_read_unlock();
		dnslib_packet_free(&response);
		return KNOT_EOK;
	}

	// set the OPT RR to the response
	ret = dnslib_response2_add_opt(response, nameserver->opt_rr, 0);
	if (ret != DNSLIB_EOK) {
		log_server_notice("Failed to set OPT RR to the response: %s\n",
		                  dnslib_strerror(ret));
	}

	ret = ns_answer(zonedb, response);
	if (ret != 0) {
		// now only one type of error (SERVFAIL), later maybe more
		ns_error_response(nameserver, query->header.id,
		                  DNSLIB_RCODE_SERVFAIL, response_wire, rsize);
	} else {
		debug_ns("Created response packet.\n");
		//dnslib_response_dump(resp);
		dnslib_packet_dump(response);

		// 4) Transform the packet into wire format
		if (ns_response_to_wire(response, response_wire, rsize) != 0) {
			// send back SERVFAIL (as this is our problem)
			ns_error_response(nameserver, query->header.id,
			                  DNSLIB_RCODE_SERVFAIL, response_wire,
			                  rsize);
		}
	}

	rcu_read_unlock();
	dnslib_packet_free(&response);

	debug_ns("Returning response with wire size %zu\n", *rsize);
	debug_ns_hex((char *)response_wire, *rsize);

	return KNOT_EOK;
}

/*----------------------------------------------------------------------------*/

int ns_answer_notify(ns_nameserver_t *nameserver, dnslib_packet_t *query,
		     sockaddr_t *from, uint8_t *response_wire, size_t *rsize)
{
	debug_ns("ns_answer_notify()\n");

	/* Find matching zone from qname. */
	const dnslib_dname_t *zone_name = dnslib_packet_qname(query);
	dnslib_zone_t *zone = dnslib_zonedb_find_zone(
				nameserver->zone_db,
				zone_name);
	if (!zone) {
		debug_ns("notify: matching zone not found\n");
		return KNOT_EINVAL;
	}

	/* Check ACL for notify-in. */
	if (from) {
		if (acl_match(zone->acl.notify_in, from) == ACL_DENY) {
			/* rfc1996: Ignore request and report incident. */
			char straddr[SOCKADDR_STRLEN];
			sockaddr_tostr(from, straddr, sizeof(straddr));
			log_server_error("Unauthorized NOTIFY request "
					 "from %s:%d.\n",
					 straddr, sockaddr_portnum(from));
			return KNOT_EACCES;
		} else {
			debug_ns("notify: authorized NOTIFY query.\n");
		}
	}

	/*! \todo Packet may contain updated RRs. */

	/* Cancel EXPIRE timer. */
	evsched_t *sched = nameserver->server->sched;
	event_t *expire_ev = zone->xfr_in.expire;
	if (expire_ev) {
		debug_ns("notify: canceling EXPIRE timer\n");
		evsched_cancel(sched, expire_ev);
		evsched_event_free(sched, expire_ev);
		zone->xfr_in.expire = 0;
	}

	/* Cancel REFRESH/RETRY timer. */
	event_t *refresh_ev = zone->xfr_in.timer;
	if (refresh_ev) {
		debug_ns("notify: canceling REFRESH timer for XFRIN\n");
		evsched_cancel(sched, refresh_ev);
=======

	if (ret != DNSLIB_EOK) {
		log_server_warning("Failed to init response structure.\n");
		ns_error_response(nameserver, query->header.id,
		                  DNSLIB_RCODE_SERVFAIL, response_wire, rsize);
		rcu_read_unlock();
		dnslib_packet_free(&response);
		return KNOT_EOK;
	}

	// set the OPT RR to the response
	ret = dnslib_response2_add_opt(response, nameserver->opt_rr, 0);
	if (ret != DNSLIB_EOK) {
		log_server_notice("Failed to set OPT RR to the response: %s\n",
		                  dnslib_strerror(ret));
	}

	ret = ns_answer(zonedb, response);
	if (ret != 0) {
		// now only one type of error (SERVFAIL), later maybe more
		ns_error_response(nameserver, query->header.id,
		                  DNSLIB_RCODE_SERVFAIL, response_wire, rsize);
	} else {
		debug_ns("Created response packet.\n");
		//dnslib_response_dump(resp);
		dnslib_packet_dump(response);

		// 4) Transform the packet into wire format
		if (ns_response_to_wire(response, response_wire, rsize) != 0) {
			// send back SERVFAIL (as this is our problem)
			ns_error_response(nameserver, query->header.id,
			                  DNSLIB_RCODE_SERVFAIL, response_wire,
			                  rsize);
		}
	}

	rcu_read_unlock();
	dnslib_packet_free(&response);
>>>>>>> 93f7da13

		/* Set REFRESH timer for now. */
		evsched_schedule(sched, refresh_ev, 0);
	}

	/*! \todo Prepare response - copy query and set QR. */
	/*! \todo It is safe to assume response_wire contains query wire? */
	dnslib_wire_set_qr(response_wire);
	*rsize = query->size;

	return KNOT_EOK;
}

/*----------------------------------------------------------------------------*/

int ns_answer_axfr(ns_nameserver_t *nameserver, ns_xfr_t *xfr)
{
	debug_ns("ns_answer_axfr()\n");

	if (nameserver == NULL || xfr == NULL) {
		return KNOT_EINVAL;
	}

<<<<<<< HEAD
	// no need to parse rest of the packet

=======
>>>>>>> 93f7da13
	// initialize response packet structure
	dnslib_packet_t *response = dnslib_packet_new(
	                               DNSLIB_PACKET_PREALLOC_RESPONSE);
	if (response == NULL) {
		log_server_warning("Failed to create packet structure.\n");
		ns_error_response(nameserver, xfr->query->header.id,
<<<<<<< HEAD
				  DNSLIB_RCODE_SERVFAIL, xfr->wire,
				  &xfr->wire_size);
=======
		                  DNSLIB_RCODE_SERVFAIL, xfr->response_wire,
		                  &xfr->rsize);
>>>>>>> 93f7da13
		rcu_read_unlock();
		return KNOT_EOK;
	}

<<<<<<< HEAD
	int ret = dnslib_packet_set_max_size(response, xfr->wire_size);
=======
	int ret = dnslib_response2_init_from_query(response, xfr->query);
>>>>>>> 93f7da13

	if (ret != DNSLIB_EOK) {
		log_server_warning("Failed to init response structure.\n");
		ns_error_response(nameserver, xfr->query->header.id,
<<<<<<< HEAD
				  DNSLIB_RCODE_SERVFAIL, xfr->wire,
				  &xfr->wire_size);
=======
		                  DNSLIB_RCODE_SERVFAIL, xfr->response_wire,
		                  &xfr->rsize);
>>>>>>> 93f7da13
		rcu_read_unlock();
		dnslib_packet_free(&response);
		return KNOT_EOK;
	}

<<<<<<< HEAD
	ret = dnslib_response2_init_from_query(response, xfr->query);
=======
	ret = dnslib_packet_set_max_size(response, xfr->rsize);
>>>>>>> 93f7da13

	if (ret != DNSLIB_EOK) {
		log_server_warning("Failed to init response structure.\n");
		ns_error_response(nameserver, xfr->query->header.id,
<<<<<<< HEAD
				  DNSLIB_RCODE_SERVFAIL, xfr->wire,
				  &xfr->wire_size);
=======
		                  DNSLIB_RCODE_SERVFAIL, xfr->response_wire,
		                  &xfr->rsize);
>>>>>>> 93f7da13
		rcu_read_unlock();
		dnslib_packet_free(&response);
		return KNOT_EOK;
	}

	xfr->response = response;

	// set the OPT RR to the response
	ret = dnslib_response2_add_opt(xfr->response, nameserver->opt_rr, 0);
	if (ret != DNSLIB_EOK) {
		log_server_notice("Failed to set OPT RR to the response: %s\n",
		                  dnslib_strerror(ret));
	}

	// Get pointer to the zone database
	rcu_read_lock();
	dnslib_zonedb_t *zonedb = rcu_dereference(nameserver->zone_db);

	ret = ns_axfr(zonedb, xfr);

	/*! \todo Somehow distinguish when it makes sense to send the SERVFAIL
	 *        and when it does not. E.g. if there was problem in sending
	 *        packet, it will probably fail when sending the SERVFAIL also.
	 */
	if (ret != KNOT_EOK) {
		debug_ns("AXFR failed, sending SERVFAIL.\n");
		// now only one type of error (SERVFAIL), later maybe more
		size_t real_size;
		ns_error_response(nameserver, xfr->query->header.id,
<<<<<<< HEAD
				  DNSLIB_RCODE_SERVFAIL, xfr->wire,
=======
		                  DNSLIB_RCODE_SERVFAIL, xfr->response_wire,
>>>>>>> 93f7da13
		                  &real_size);
		ret = xfr->send(xfr->session, &xfr->addr, xfr->wire, real_size);
	}

	rcu_read_unlock();

	dnslib_packet_free(&xfr->response);

	if (ret < 0) {
		log_server_error("Error while sending AXFR: %s\n",
		                 knot_strerror(ret));
		// there was some error but there is not much to do about it
		return ret;
	}

	return KNOT_EOK;
}

int ns_answer_ixfr(ns_nameserver_t *nameserver, ns_xfr_t *xfr)
{
	debug_ns("ns_answer_ixfr()\n");

	if (nameserver == NULL || xfr == NULL) {
		return KNOT_EINVAL;
	}

	debug_ns("ns_answer_ixfr(): implement me\n");

	return KNOT_EOK;
}

int ns_process_response(ns_nameserver_t *nameserver, sockaddr_t *from,
			dnslib_packet_t *packet, uint8_t *response_wire,
			size_t *rsize)
{
	if (!packet || !rsize) {
		return KNOT_EINVAL;
	}

	/*! \todo Handle SOA query response, cancel EXPIRE timer
	 *        and start AXFR transfer if needed.
	 *        Reset REFRESH timer on finish.
	 */
	if (dnslib_packet_qtype(packet) == DNSLIB_RRTYPE_SOA) {

		/* No response. */
		*rsize = 0;

		/* Find matching zone and ID. */
		const dnslib_dname_t *zone_name = dnslib_packet_qname(packet);
		dnslib_zone_t *zone = dnslib_zonedb_find_zone(
					nameserver->zone_db,
					zone_name);
		if (!zone) {
			return KNOT_EINVAL;
		}

		/* Match ID against awaited. */
		uint16_t pkt_id = dnslib_packet_id(packet);
		if ((int)pkt_id != zone->xfr_in.next_id) {
			return KNOT_EINVAL;
		}

		/* Cancel EXPIRE timer. */
		evsched_t *sched = nameserver->server->sched;
		event_t *expire_ev = zone->xfr_in.expire;
		if (expire_ev) {
			evsched_cancel(sched, expire_ev);
			evsched_event_free(sched, expire_ev);
			zone->xfr_in.expire = 0;
		}

		/* Cancel REFRESH/RETRY timer. */
		event_t *refresh_ev = zone->xfr_in.timer;
		if (refresh_ev) {
			fprintf(stderr, "canceling REFRESH timer\n");
			evsched_cancel(sched, refresh_ev);
		}

		/* Check SOA SERIAL. */
		if (xfrin_transfer_needed(zone, packet) < 1) {

			/* Reinstall REFRESH timer. */
			uint32_t ref_tmr = 0;

			/* Retrieve SOA RDATA. */
			const dnslib_rrset_t *soa_rrs = 0;
			const dnslib_rdata_t *soa_rr = 0;
			soa_rrs = dnslib_node_rrset(dnslib_zone_apex(zone),
						    DNSLIB_RRTYPE_SOA);
			soa_rr = dnslib_rrset_rdata(soa_rrs);
			ref_tmr = dnslib_rdata_soa_refresh(soa_rr);
			ref_tmr *= 1000; /* Convert to miliseconds. */

			fprintf(stderr, "reinstalling REFRESH timer (%u ms)\n",
				ref_tmr);

			evsched_schedule(sched, refresh_ev, ref_tmr);
			return KNOT_EOK;
		}


		/* Prepare XFR client transfer. */
		ns_xfr_t xfr_req;
		memset(&xfr_req, 0, sizeof(ns_xfr_t));
		memcpy(&xfr_req.addr, from, sizeof(sockaddr_t));
		xfr_req.data = zone;
		xfr_req.send = ns_send_cb;

		/* Select transfer method. */
		xfr_req.type = ns_transfer_to_use(nameserver, zone);

		/* Enqueue XFR request. */
		return xfr_request(nameserver->server->xfr_h, &xfr_req);
	}


	return KNOT_ENOTSUP;
}

/*----------------------------------------------------------------------------*/

int ns_process_notify(ns_nameserver_t *nameserver, sockaddr_t *from,
		      dnslib_packet_t *packet, uint8_t *response_wire,
		      size_t *rsize)
{
	if (!packet || !rsize) {
		return KNOT_EINVAL;
	}

	/* Assert no response size. */
	*rsize = 0;

	/* Find matching zone. */
	const dnslib_dname_t *zone_name = dnslib_packet_qname(packet);
	dnslib_zone_t *zone = dnslib_zonedb_find_zone(
				nameserver->zone_db,
				zone_name);
	if (!zone) {
		return KNOT_EINVAL;
	}

	/* Match ID against awaited. */
	uint16_t pkt_id = dnslib_packet_id(packet);
	notify_ev_t *ev = 0, *match = 0;
	WALK_LIST(ev, zone->notify_pending) {
		if ((int)pkt_id == ev->msgid) {
			match = ev;
			break;
		}
	}

	/* Found waiting NOTIFY query? */
	if (!match) {
		debug_ns("notify: no pending NOTIFY query found for ID=%u\n",
			 pkt_id);
		return KNOT_EINVAL;
	}

	/* Cancel RETRY timer, NOTIFY is now finished. */
	evsched_t *sched = nameserver->server->sched;
	if (match->timer) {
		evsched_cancel(sched, match->timer);
		evsched_event_free(sched, match->timer);
		match->timer = 0;
		rem_node(&match->n);
		free(match);
	}

	debug_ns("notify: received response for pending NOTIFY query ID=%u\n",
		 pkt_id);

	return KNOT_EOK;
}

/*----------------------------------------------------------------------------*/

static int ns_find_zone_for_xfr(ns_xfr_t *xfr, const char **zonefile,
                                const char **zonedb)
{
	// find the zone file name and zone db file name for the zone
	conf_t *cnf = conf();
	node *n = NULL;
	WALK_LIST(n, cnf->zones) {
		conf_zone_t *zone_conf = (conf_zone_t *)n;
		dnslib_dname_t *zone_name = dnslib_dname_new_from_str(
			zone_conf->name, strlen(zone_conf->name), NULL);
		if (zone_name == NULL) {
			return KNOT_ENOMEM;
		}

		int r = dnslib_dname_compare(zone_name, xfr->zone->apex->owner);
		dnslib_dname_free(&zone_name);

		if (r == 0) {
			// found the right zone
			*zonefile = zone_conf->file;
			*zonedb = zone_conf->db;
			return KNOT_EOK;
		}
	}

	char *name = dnslib_dname_to_str(xfr->zone->apex->owner);
	log_server_error("No zone found for the zone received by transfer "
	                 "(%s).\n", name);
	free(name);

	return KNOT_ENOENT;	/*! \todo OK error code? */
}

/*----------------------------------------------------------------------------*/

static char *ns_find_free_filename(const char *old_name)
{
	// find zone name not present on the disk
	int free_name = 0;
	size_t name_size = strlen(old_name);

	char *new_name = malloc(name_size + 3);
	if (new_name == NULL) {
		return NULL;
	}
	memcpy(new_name, old_name, name_size);
	new_name[name_size] = '.';
	new_name[name_size + 2] = 0;

	debug_ns("Finding free name for the zone file.\n");
	int c = 48;
	FILE *file;
	while (!free_name && c < 58) {
		new_name[name_size + 1] = c;
		debug_ns("Trying file name %s\n", new_name);
		if ((file = fopen(new_name, "r")) != NULL) {
			fclose(file);
			++c;
		} else {
			free_name = 1;
		}
	}

	if (free_name) {
		return new_name;
	} else {
		free(new_name);
		return NULL;
	}
}

/*----------------------------------------------------------------------------*/

static int ns_dump_xfr_zone_text(ns_xfr_t *xfr, const char *zonefile)
{
	assert(xfr != NULL && xfr->zone != NULL && zonefile != NULL);

	char *new_zonefile = ns_find_free_filename(zonefile);

	if (new_zonefile == NULL) {
		log_server_error("Failed to find free filename for temporary "
		                 "storage of the zone text file.\n");
		return KNOT_ERROR;	/*! \todo New error code? */
	}

	int rc = zone_dump_text(xfr->zone, new_zonefile);

	if (rc != DNSLIB_EOK) {
		log_server_error("Failed to save the zone to text zone file %s."
		                 "\n", new_zonefile);
		free(new_zonefile);
		return KNOT_ERROR;
	}

	// if successful, replace the old file with the new one
	// TODO

	free(new_zonefile);
	return KNOT_EOK;
}

/*----------------------------------------------------------------------------*/

static int ns_dump_xfr_zone_binary(ns_xfr_t *xfr, const char *zonedb,
                                   const char *zonefile)
{
	assert(xfr != NULL && xfr->zone != NULL && zonedb != NULL);

	char *new_zonedb = ns_find_free_filename(zonedb);

	if (new_zonedb == NULL) {
		log_server_error("Failed to find free filename for temporary "
		                 "storage of the zone binary file.\n");
		return KNOT_ERROR;	/*! \todo New error code? */
	}

	int rc = dnslib_zdump_binary(xfr->zone, new_zonedb, 0, zonefile);

	if (rc != DNSLIB_EOK) {
		log_server_error("Failed to save the zone to binary zone db %s."
		                 "\n", new_zonedb);
		free(new_zonedb);
		return KNOT_ERROR;
	}

	// if successful, replace the old file with the new one
	// TODO

	free(new_zonedb);
	return KNOT_EOK;
}

/*----------------------------------------------------------------------------*/

static int ns_save_zone(ns_nameserver_t *nameserver, ns_xfr_t *xfr)
{
	assert(nameserver != NULL && xfr != NULL && xfr->zone != NULL
	       && xfr->zone->apex != NULL);

	const char *zonefile = NULL;
	const char *zonedb = NULL;

	int ret = ns_find_zone_for_xfr(xfr, &zonefile, &zonedb);
	if (ret != KNOT_EOK) {
		return ret;
	}

	assert(zonefile != NULL && zonedb != NULL);

	// dump the zone into text zone file
	ret = ns_dump_xfr_zone_text(xfr, zonefile);
	if (ret != KNOT_EOK) {
		return ret;
	}
	// dump the zone into binary db file
	ret = ns_dump_xfr_zone_binary(xfr, zonedb, zonefile);

	return ret;
}

/*----------------------------------------------------------------------------*/

static int ns_switch_zone(ns_nameserver_t *nameserver, ns_xfr_t *xfr)
{
	return KNOT_EOK;
}

/*----------------------------------------------------------------------------*/

int ns_process_axfrin(ns_nameserver_t *nameserver, ns_xfr_t *xfr)
{
	/*! \todo Implement me.
	 *  - xfr contains partially-built zone or NULL (xfr->data)
	 *  - incoming packet is in xfr->wire
	 *  - incoming packet size is in xfr->wire_size
	 *  - signalize caller, that transfer is finished/error (ret. code?)
	 */
	debug_ns("ns_process_axfrin: incoming packet\n");

	int ret = xfrin_process_axfr_packet(xfr->wire, xfr->wire_size,
	                                    (dnslib_zone_t **)(&xfr->data));

	if (ret > 0) { // transfer finished
		debug_ns("ns_process_axfrin: AXFR finished, zone created.\n");
		/*
		 * Adjust zone so that node count is set properly and nodes are
		 * marked authoritative / delegation point.
		 */
		xfr->zone = (dnslib_zone_t *)xfr->data;

		debug_ns("ns_process_axfrin: adjusting zone.\n");
		dnslib_zone_adjust_dnames(xfr->zone);

		/* Create and fill hash table */
		debug_ns("ns_process_axfrin: filling hash table.\n");
		int rc = dnslib_zone_create_and_fill_hash_table(xfr->zone);
		if (rc != DNSLIB_EOK) {
			return KNOT_ERROR;	// TODO: change error code
		}

		dnslib_zone_dump(xfr->zone, 0);

		// save the zone to the disk
		rc = ns_save_zone(nameserver, xfr);
		if (rc != KNOT_EOK) {
			dnslib_zone_deep_free(&xfr->zone, 1);
			return rc;
		}

		// change the zone served by the nameserver to the new one
		rc = ns_switch_zone(nameserver, xfr);
		if (rc != KNOT_EOK) {
			// WTF?? what to do?
			return rc;
		}

		return KNOT_EOK;
	} else {
		return ret;
	}
}

/*----------------------------------------------------------------------------*/

int ns_process_ixfrin(ns_nameserver_t *nameserver, ns_xfr_t *xfr)
{
	/*! \todo Implement me.
	 *  - xfr contains partially-built zone or NULL (xfr->data)
	 *  - incoming packet is in xfr->wire
	 *  - incoming packet size is in xfr->wire_size
	 *  - signalize caller, that transfer is finished/error (ret. code?)
	 */
	debug_ns("ns_process_axfrin: incoming packet\n");
	return KNOT_EOK;
}

/*----------------------------------------------------------------------------*/

ns_xfr_type_t ns_transfer_to_use(ns_nameserver_t *nameserver,
                                 dnslib_zone_t *zone)
{
	/*! \todo Implement. */
	return NS_XFR_TYPE_AIN;
}

/*----------------------------------------------------------------------------*/

void ns_destroy(ns_nameserver_t **nameserver)
{
	synchronize_rcu();

	free((*nameserver)->err_response);
	if ((*nameserver)->opt_rr != NULL) {
		dnslib_edns_free(&(*nameserver)->opt_rr);
	}

	// destroy the zone db
	dnslib_zonedb_deep_free(&(*nameserver)->zone_db);

	free(*nameserver);
	*nameserver = NULL;
}

/*----------------------------------------------------------------------------*/

int ns_conf_hook(const struct conf_t *conf, void *data)
{
	ns_nameserver_t *ns = (ns_nameserver_t *)data;
	debug_ns("Event: reconfiguring name server.\n");

	dnslib_zonedb_t *old_db = 0;

	int ret = zones_update_db_from_config(conf, ns, &old_db);
	if (ret != KNOT_EOK) {
		return ret;
	}
	// Wait until all readers finish with reading the zones.
	synchronize_rcu();

	debug_ns("Nameserver's zone db: %p, old db: %p\n", ns->zone_db, old_db);

	// Delete all deprecated zones and delete the old database.
	dnslib_zonedb_deep_free(&old_db);

	return KNOT_EOK;
}
<|MERGE_RESOLUTION|>--- conflicted
+++ resolved
@@ -19,12 +19,9 @@
 #include "dnslib/packet.h"
 #include "dnslib/response2.h"
 #include "dnslib/query.h"
-<<<<<<< HEAD
 #include "dnslib/consts.h"
 #include "dnslib/zone-dump-text.h"
 #include "dnslib/zone-dump.h"
-=======
->>>>>>> 93f7da13
 
 /*----------------------------------------------------------------------------*/
 
@@ -570,17 +567,11 @@
 	const dnslib_rrset_t *ns_rrset =
 		dnslib_node_rrset(zone->apex, DNSLIB_RRTYPE_NS);
 
-<<<<<<< HEAD
-	dnslib_response2_add_rrset_authority(resp, ns_rrset, 0, 1, 0);
-	ns_add_rrsigs(ns_rrset, resp, zone->apex->owner,
-	              dnslib_response2_add_rrset_authority, 1);
-=======
 	if (ns_rrset != NULL) {
 		dnslib_response2_add_rrset_authority(resp, ns_rrset, 0, 1, 0);
 		ns_add_rrsigs(ns_rrset, resp, zone->apex->owner,
 	                  dnslib_response2_add_rrset_authority, 1);
 	}
->>>>>>> 93f7da13
 }
 
 /*----------------------------------------------------------------------------*/
@@ -1817,13 +1808,8 @@
 
 	// Send the response
 	debug_ns("Sending response (size %zu)..\n", real_size);
-<<<<<<< HEAD
 	debug_ns_hex((const char *)xfr->wire, real_size);
 	int res = xfr->send(xfr->session, &xfr->addr, xfr->wire, real_size);
-=======
-	debug_ns_hex((const char *)xfr->response_wire, real_size);
-	int res = xfr->send(xfr->session, xfr->response_wire, real_size);
->>>>>>> 93f7da13
 	if (res < 0) {
 		debug_ns("Send returned %d\n", res);
 		return res;
@@ -2051,13 +2037,8 @@
 	if (zone == NULL) {
 		debug_ns("No zone found.\n");
 		dnslib_response2_set_rcode(xfr->response, DNSLIB_RCODE_NOTAUTH);
-<<<<<<< HEAD
 		ns_axfr_send_and_clear(xfr);
 		return KNOT_EOK;
-=======
-
-		return ns_axfr_send_and_clear(xfr);
->>>>>>> 93f7da13
 	}
 DEBUG_NS(
 	char *name_str2 = dnslib_dname_to_str(zone->apex->owner);
@@ -2065,17 +2046,11 @@
 	free(name_str2);
 );
 	// Check xfr-out ACL
-<<<<<<< HEAD
 	if (acl_match(zone->acl.xfr_out, &xfr->addr) == ACL_DENY) {
 		debug_ns("Request for AXFR OUT is not authorized.\n");
 		dnslib_response2_set_rcode(xfr->response, DNSLIB_RCODE_REFUSED);
 		ns_axfr_send_and_clear(xfr);
 		socket_close(xfr->session);
-=======
-	if (acl_match(zone->acl.xfr_out, &xfr->from) == ACL_DENY) {
-		debug_ns("Request for AXFR OUT is not authorized.\n");
-		dnslib_response2_set_rcode(xfr->response, DNSLIB_RCODE_REFUSED);
->>>>>>> 93f7da13
 		return KNOT_EOK;
 	} else {
 		debug_ns("Authorized AXFR OUT request.\n");
@@ -2152,12 +2127,7 @@
 
 	uint8_t *error_wire = NULL;
 
-<<<<<<< HEAD
 	if (dnslib_packet_to_wire(err, &error_wire, &ns->err_resp_size) != 0) {
-=======
-	if (dnslib_packet_to_wire(err, &error_wire, &ns->err_resp_size)
-	    != 0) {
->>>>>>> 93f7da13
 		log_answer_error("Error while converting "
 		                 "default error response to "
 		                 "wire format \n");
@@ -2228,43 +2198,14 @@
 
 	int ret = 0;
 
-<<<<<<< HEAD
 	if ((ret = dnslib_packet_parse_from_wire(packet, query_wire,
 	                                         qsize, 1)) != 0) {
-=======
-	// 2) parse the query
-//	if ((ret = dnslib_response_parse_query(parsed, query_wire,
-//	                                       qsize)) != 0) {
-//		log_answer_info("Error while parsing packet, "
-//		                "dnslib error '%s'.\n", dnslib_strerror(ret));
-//		//dnslib_response_free(&parsed);
-//		return DNSLIB_RCODE_FORMERR;
-//	}
-
-	// parse the query to the new structure
-//	dnslib_packet_t *packet = dnslib_packet_new(DNSLIB_PACKET_PREALLOC_NONE);
-//	if (packet == NULL) {
-//		log_answer_info("Error while creating packet structure.");
-//		dnslib_response_free(&parsed);
-//		return DNSLIB_RCODE_SERVFAIL;
-//	}
-
-	if ((ret = dnslib_packet_parse_from_wire(packet, query_wire,
-	                                         qsize, 0)) != 0) {
->>>>>>> 93f7da13
 		log_answer_info("Error while parsing packet, "
 		                "dnslib error '%s'.\n", dnslib_strerror(ret));
 //		dnslib_response_free(&parsed);
 		return DNSLIB_RCODE_FORMERR;
 	}
 
-<<<<<<< HEAD
-=======
-//	debug_ns("Packet parsed.\n");
-	//dnslib_response_dump(parsed);
-//	debug_ns("Done\n");
-
->>>>>>> 93f7da13
 	// 3) determine the query type
 	switch (dnslib_packet_opcode(packet))  {
 	case DNSLIB_OPCODE_QUERY:
@@ -2392,7 +2333,6 @@
 
 //	return KNOT_EOK;
 //}
-<<<<<<< HEAD
 
 /*----------------------------------------------------------------------------*/
 
@@ -2422,20 +2362,6 @@
 
 	debug_ns("ns_answer_normal()\n");
 
-=======
-
-/*----------------------------------------------------------------------------*/
-
-int ns_answer_normal(ns_nameserver_t *nameserver, dnslib_packet_t *query,
-                     uint8_t *response_wire, size_t *rsize)
-{
-	// get the answer for the query
-	rcu_read_lock();
-	dnslib_zonedb_t *zonedb = rcu_dereference(nameserver->zone_db);
-
-	debug_ns("ns_answer_normal()\n");
-
->>>>>>> 93f7da13
 	// initialize response packet structure
 	dnslib_packet_t *response = dnslib_packet_new(
 	                               DNSLIB_PACKET_PREALLOC_RESPONSE);
@@ -2447,11 +2373,7 @@
 		return KNOT_EOK;
 	}
 
-<<<<<<< HEAD
 	ret = dnslib_packet_set_max_size(response, *rsize);
-=======
-	int ret = dnslib_packet_set_max_size(response, *rsize);
->>>>>>> 93f7da13
 
 	if (ret != DNSLIB_EOK) {
 		log_server_warning("Failed to init response structure.\n");
@@ -2463,7 +2385,6 @@
 	}
 
 	ret = dnslib_response2_init_from_query(response, query);
-<<<<<<< HEAD
 
 	if (ret != DNSLIB_EOK) {
 		log_server_warning("Failed to init response structure.\n");
@@ -2558,46 +2479,6 @@
 	if (refresh_ev) {
 		debug_ns("notify: canceling REFRESH timer for XFRIN\n");
 		evsched_cancel(sched, refresh_ev);
-=======
-
-	if (ret != DNSLIB_EOK) {
-		log_server_warning("Failed to init response structure.\n");
-		ns_error_response(nameserver, query->header.id,
-		                  DNSLIB_RCODE_SERVFAIL, response_wire, rsize);
-		rcu_read_unlock();
-		dnslib_packet_free(&response);
-		return KNOT_EOK;
-	}
-
-	// set the OPT RR to the response
-	ret = dnslib_response2_add_opt(response, nameserver->opt_rr, 0);
-	if (ret != DNSLIB_EOK) {
-		log_server_notice("Failed to set OPT RR to the response: %s\n",
-		                  dnslib_strerror(ret));
-	}
-
-	ret = ns_answer(zonedb, response);
-	if (ret != 0) {
-		// now only one type of error (SERVFAIL), later maybe more
-		ns_error_response(nameserver, query->header.id,
-		                  DNSLIB_RCODE_SERVFAIL, response_wire, rsize);
-	} else {
-		debug_ns("Created response packet.\n");
-		//dnslib_response_dump(resp);
-		dnslib_packet_dump(response);
-
-		// 4) Transform the packet into wire format
-		if (ns_response_to_wire(response, response_wire, rsize) != 0) {
-			// send back SERVFAIL (as this is our problem)
-			ns_error_response(nameserver, query->header.id,
-			                  DNSLIB_RCODE_SERVFAIL, response_wire,
-			                  rsize);
-		}
-	}
-
-	rcu_read_unlock();
-	dnslib_packet_free(&response);
->>>>>>> 93f7da13
 
 		/* Set REFRESH timer for now. */
 		evsched_schedule(sched, refresh_ev, 0);
@@ -2621,65 +2502,39 @@
 		return KNOT_EINVAL;
 	}
 
-<<<<<<< HEAD
 	// no need to parse rest of the packet
 
-=======
->>>>>>> 93f7da13
 	// initialize response packet structure
 	dnslib_packet_t *response = dnslib_packet_new(
 	                               DNSLIB_PACKET_PREALLOC_RESPONSE);
 	if (response == NULL) {
 		log_server_warning("Failed to create packet structure.\n");
 		ns_error_response(nameserver, xfr->query->header.id,
-<<<<<<< HEAD
 				  DNSLIB_RCODE_SERVFAIL, xfr->wire,
 				  &xfr->wire_size);
-=======
-		                  DNSLIB_RCODE_SERVFAIL, xfr->response_wire,
-		                  &xfr->rsize);
->>>>>>> 93f7da13
 		rcu_read_unlock();
 		return KNOT_EOK;
 	}
 
-<<<<<<< HEAD
 	int ret = dnslib_packet_set_max_size(response, xfr->wire_size);
-=======
-	int ret = dnslib_response2_init_from_query(response, xfr->query);
->>>>>>> 93f7da13
 
 	if (ret != DNSLIB_EOK) {
 		log_server_warning("Failed to init response structure.\n");
 		ns_error_response(nameserver, xfr->query->header.id,
-<<<<<<< HEAD
 				  DNSLIB_RCODE_SERVFAIL, xfr->wire,
 				  &xfr->wire_size);
-=======
-		                  DNSLIB_RCODE_SERVFAIL, xfr->response_wire,
-		                  &xfr->rsize);
->>>>>>> 93f7da13
 		rcu_read_unlock();
 		dnslib_packet_free(&response);
 		return KNOT_EOK;
 	}
 
-<<<<<<< HEAD
 	ret = dnslib_response2_init_from_query(response, xfr->query);
-=======
-	ret = dnslib_packet_set_max_size(response, xfr->rsize);
->>>>>>> 93f7da13
 
 	if (ret != DNSLIB_EOK) {
 		log_server_warning("Failed to init response structure.\n");
 		ns_error_response(nameserver, xfr->query->header.id,
-<<<<<<< HEAD
 				  DNSLIB_RCODE_SERVFAIL, xfr->wire,
 				  &xfr->wire_size);
-=======
-		                  DNSLIB_RCODE_SERVFAIL, xfr->response_wire,
-		                  &xfr->rsize);
->>>>>>> 93f7da13
 		rcu_read_unlock();
 		dnslib_packet_free(&response);
 		return KNOT_EOK;
@@ -2709,11 +2564,7 @@
 		// now only one type of error (SERVFAIL), later maybe more
 		size_t real_size;
 		ns_error_response(nameserver, xfr->query->header.id,
-<<<<<<< HEAD
 				  DNSLIB_RCODE_SERVFAIL, xfr->wire,
-=======
-		                  DNSLIB_RCODE_SERVFAIL, xfr->response_wire,
->>>>>>> 93f7da13
 		                  &real_size);
 		ret = xfr->send(xfr->session, &xfr->addr, xfr->wire, real_size);
 	}
