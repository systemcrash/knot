/*  Copyright (C) 2011 CZ.NIC, z.s.p.o. <knot-dns@labs.nic.cz>

    This program is free software: you can redistribute it and/or modify
    it under the terms of the GNU General Public License as published by
    the Free Software Foundation, either version 3 of the License, or
    (at your option) any later version.

    This program is distributed in the hope that it will be useful,
    but WITHOUT ANY WARRANTY; without even the implied warranty of
    MERCHANTABILITY or FITNESS FOR A PARTICULAR PURPOSE.  See the
    GNU General Public License for more details.

    You should have received a copy of the GNU General Public License
    along with this program.  If not, see <http://www.gnu.org/licenses/>.
 */

#include <assert.h>
#include <urcu.h>

#include "knot/server/journal.h"

#include "knot/updates/xfr-in.h"

#include "libknot/packet/wire.h"
#include "common/debug.h"
#include "libknot/packet/pkt.h"
#include "libknot/dname.h"
#include "knot/zone/zone.h"
#include "knot/zone/zonefile.h"
#include "knot/dnssec/zone-nsec.h"
#include "knot/dnssec/zone-sign.h"
#include "libknot/dnssec/random.h"
#include "libknot/common.h"
#include "knot/updates/changesets.h"
#include "libknot/rdata/tsig.h"
#include "libknot/tsig-op.h"
#include "knot/zone/semantic-check.h"
#include "common/lists.h"
#include "common/descriptor.h"
#include "libknot/util/utils.h"
#include "libknot/rdata/soa.h"
#include "knot/nameserver/axfr.h"

#define KNOT_NS_TSIG_FREQ 100

/*!
 * \brief Post update cleanup: frees data that are in the tree that will not
 *        be used (old tree if success, new tree if failure).
 *          Freed data:
 *           - actual data inside knot_rrs_t. (the rest is part of the node)
 */
static void rrs_list_clear(list_t *l, mm_ctx_t *mm)
{
	ptrnode_t *n;
	node_t *nxt;
	WALK_LIST_DELSAFE(n, nxt, *l) {
		mm_free(mm, (void *)n->d);
		mm_free(mm, n);
	};
}

static int knot_ns_tsig_required(int packet_nr)
{
	/*! \bug This can overflow to negative numbers. Proper solution is to
	 *       count exactly at one place for each incoming/outgoing packet
	 *       with packet_nr = (packet_nr + 1) % FREQ and require TSIG on 0.
	 */
	dbg_ns_verb("ns_tsig_required(%d): %d\n", packet_nr,
	            (packet_nr % KNOT_NS_TSIG_FREQ == 0));
	return (packet_nr % KNOT_NS_TSIG_FREQ == 0);
}

/*----------------------------------------------------------------------------*/
/* API functions                                                              */
/*----------------------------------------------------------------------------*/

int xfrin_transfer_needed(const zone_contents_t *zone,
                          knot_pkt_t *soa_response)
{
	/*
	 * Retrieve the local Serial
	 */
	const knot_rdataset_t *soa_rrs =
		node_rdataset(zone->apex, KNOT_RRTYPE_SOA);
	if (soa_rrs == NULL) {
		char *name = knot_dname_to_str(zone->apex->owner);
		dbg_xfrin("SOA RRSet missing in the zone %s!\n", name);
		free(name);
		return KNOT_ERROR;
	}

	uint32_t local_serial = knot_soa_serial(soa_rrs);
	/*
	 * Retrieve the remote Serial
	 */
	// the SOA should be the first (and only) RRSet in the response
	const knot_pktsection_t *answer = knot_pkt_section(soa_response, KNOT_ANSWER);
	if (answer->count < 1) {
		return KNOT_EMALF;
	}
	knot_rrset_t soa_rr = answer->rr[0];
	if (soa_rr.type != KNOT_RRTYPE_SOA) {
		return KNOT_EMALF;
	}

	uint32_t remote_serial = knot_soa_serial(&soa_rr.rrs);
	return (knot_serial_compare(local_serial, remote_serial) < 0);
}

/*----------------------------------------------------------------------------*/

static int xfrin_check_tsig(knot_pkt_t *packet, knot_ns_xfr_t *xfr,
                            int tsig_req)
{
	assert(packet != NULL);
	assert(xfr != NULL);

	dbg_xfrin_verb("xfrin_check_tsig(): packet nr: %d, required: %d\n",
		       xfr->packet_nr, tsig_req);

	/*
	 * If we are expecting it (i.e. xfr->prev_digest_size > 0)
	 *   a) it should be there (first, last or each 100th packet) and it
	 *      is not
	 *        Then we should discard the changes and close the connection.
	 *   b) it should be there and it is or it may not be there (other
	 *      packets) and it is
	 *        We validate the TSIG and reset packet number counting and
	 *        data aggregation.
	 *
	 * If we are not expecting it (i.e. xfr->prev_digest_size <= 0) and
	 * it is there => it should probably be considered an error
	 */

	int ret = KNOT_EOK;
	if (xfr->tsig_key) {
		// just append the wireformat to the TSIG data
		uint8_t *wire_buf = xfr->tsig_data + xfr->tsig_data_size;
		memcpy(wire_buf, packet->wire, packet->size);
		xfr->tsig_data_size += packet->size;
	}

	if (xfr->tsig_key) {
		if (tsig_req && packet->tsig_rr == NULL) {
			// TSIG missing!!
			return KNOT_ENOTSIG;
		} else if (packet->tsig_rr != NULL) {
			// TSIG there, either required or not, process
			if (xfr->packet_nr == 0) {
				ret = knot_tsig_client_check(packet->tsig_rr,
					xfr->tsig_data, xfr->tsig_data_size,
					xfr->digest, xfr->digest_size,
					xfr->tsig_key,
					xfr->tsig_prev_time_signed);
			} else {
				ret = knot_tsig_client_check_next(packet->tsig_rr,
					xfr->tsig_data, xfr->tsig_data_size,
					xfr->digest, xfr->digest_size,
					xfr->tsig_key,
					xfr->tsig_prev_time_signed);
			}

			if (ret != KNOT_EOK) {
				/* No need to check TSIG error
				 * here, propagate and check elsewhere.*/
				return ret;
			}

			// and reset the data storage
			//xfr->packet_nr = 1;
			xfr->tsig_data_size = 0;

			// Extract the digest from the TSIG RDATA and store it.
			if (xfr->digest_max_size < tsig_rdata_mac_length(packet->tsig_rr)) {
				return KNOT_ESPACE;
			}
			memcpy(xfr->digest, tsig_rdata_mac(packet->tsig_rr),
			       tsig_rdata_mac_length(packet->tsig_rr));
			xfr->digest_size = tsig_rdata_mac_length(packet->tsig_rr);

			// Extract the time signed from the TSIG and store it
			// We may rewrite the tsig_req_time_signed field
			xfr->tsig_prev_time_signed =
					tsig_rdata_time_signed(packet->tsig_rr);

		}
	} else if (packet->tsig_rr != NULL) {
		// TSIG where it should not be
		return KNOT_EMALF;
	}

	return KNOT_EOK;
}

/*----------------------------------------------------------------------------*/

static void xfrin_take_rr(const knot_pktsection_t *answer, const knot_rrset_t **rr, uint16_t *cur)
{
	if (*cur < answer->count) {
		*rr = &answer->rr[*cur];
		*cur += 1;
	} else {
		*rr = NULL;
	}
}

/*----------------------------------------------------------------------------*/

int xfrin_process_axfr_packet(knot_pkt_t *pkt, struct xfr_proc *proc)
{
	if (pkt == NULL) {
		return KNOT_EINVAL;
	}

	int ret = KNOT_EOK;
	uint16_t rr_id = 0;
	const knot_rrset_t *rr = NULL;
	const knot_pktsection_t *answer = knot_pkt_section(pkt, KNOT_ANSWER);

	xfrin_take_rr(answer, &rr, &rr_id);
	++proc->npkts;

	// Init zone creator
	zcreator_t zc = {.z = proc->zone,
	                 .master = false, .ret = KNOT_EOK };

	while (rr) {
		if (rr->type == KNOT_RRTYPE_SOA &&
		    node_rrtype_exists(zc.z->apex, KNOT_RRTYPE_SOA)) {
			// Last SOA, last message, check TSIG.
//			int ret = xfrin_check_tsig(pkt, xfr, 1);
#warning TODO: TSIG API
			if (ret != KNOT_EOK) {
				return ret;
			}
			return 1; // Signal that transfer finished.
		} else {
			int ret = zcreator_step(&zc, rr);
			if (ret != KNOT_EOK) {
				// 'rr' is either inserted, or free'd
				return ret;
			}
			xfrin_take_rr(answer, &rr, &rr_id);
		}
	}

	// Check possible TSIG at the end of DNS message.
//	return xfrin_check_tsig(pkt, xfr, knot_ns_tsig_required(xfr->packet_nr));
#warning TODO: TSIG API
	return KNOT_EOK;
}

/*----------------------------------------------------------------------------*/

int xfrin_process_ixfr_packet(knot_pkt_t *pkt, knot_ns_xfr_t *xfr)
{
	knot_changesets_t **chs = (knot_changesets_t **)(&xfr->data);
	if (pkt == NULL || chs == NULL) {
		dbg_xfrin("Wrong parameters supported.\n");
		return KNOT_EINVAL;
	}

	uint16_t rr_id = 0;
	const knot_rrset_t *rr = NULL;
	const knot_pktsection_t *answer = knot_pkt_section(pkt, KNOT_ANSWER);
	xfrin_take_rr(answer, &rr, &rr_id);
	if (rr == NULL) {
		return KNOT_EXFRREFUSED; /* Empty, try again with AXFR */
	}

	// state of the transfer
	// -1 .. a SOA is expected to create a new changeset
	int state = 0;
	int ret = KNOT_EOK;
	if (*chs == NULL) {
		dbg_xfrin_verb("Changesets empty, creating new.\n");
		*chs = knot_changesets_create(0);
		if (*chs == NULL) {
			return KNOT_ENOMEM;
		}

		// the first RR must be a SOA
		if (rr->type != KNOT_RRTYPE_SOA) {
			dbg_xfrin("First RR is not a SOA RR!\n");
			ret = KNOT_EMALF;
			goto cleanup;
		}

		// just store the first SOA for later use
		(*chs)->first_soa = knot_rrset_copy(rr, NULL);
		if ((*chs)->first_soa == NULL) {
			ret = KNOT_ENOMEM;
			goto cleanup;
		}
		state = -1;

		dbg_xfrin_verb("First SOA of IXFR saved, state set to -1.\n");

		// take next RR
		xfrin_take_rr(answer, &rr, &rr_id);

		/*
		 * If there is no other records in the response than the SOA, it
		 * means one of these three cases:
		 *
		 * 1) The server does not have newer zone than ours.
		 *    This is indicated by serial equal to the one of our zone.
		 * 2) The server wants to send the transfer but is unable to fit
		 *    it in the packet. This is indicated by serial different
		 *    (newer) from the one of our zone, but applies only for
		 *    IXFR/UDP.
		 * 3) The master is weird and sends only SOA in the first packet
		 *    of a fallback to AXFR answer (PowerDNS does this).
		 *
		 * The serials must be compared in other parts of the server, so
		 * just indicate that the answer contains only one SOA.
		 */
		if (rr == NULL) {
			dbg_xfrin("Response containing only SOA,\n");
			return XFRIN_RES_SOA_ONLY;
		} else if (rr->type != KNOT_RRTYPE_SOA) {
			dbg_xfrin("Fallback to AXFR.\n");
			return XFRIN_RES_FALLBACK;
		}
	} else {
		if ((*chs)->first_soa == NULL) {
			dbg_xfrin("Changesets don't contain SOA first!\n");
			ret = KNOT_EINVAL;
			goto cleanup;
		}
		dbg_xfrin_detail("Changesets present.\n");
	}

	/*
	 * Process the next RR. Different requirements are in place in
	 * different cases:
	 *
	 * 1) Last changeset has both soa_from and soa_to.
	 *    a) The next RR is a SOA.
	 *      i) The next RR is equal to the first_soa saved in changesets.
	 *         This denotes the end of the transfer. It may be dropped and
	 *         the end should be signalised by returning positive value.
	 *
	 *      ii) The next RR is some other SOA.
	 *          This means a start of new changeset - create it and add it
	 *          to the list.
	 *
	 *    b) The next RR is not a SOA.
	 *       Put the RR into the ADD part of the last changeset as this is
	 *       not finished yet. Continue while SOA is not encountered. Then
	 *       jump to 1-a.
	 *
	 * 2) Last changeset has only the soa_from and does not have soa_to.
	 *    a) The next RR is a SOA.
	 *       This means start of the ADD section. Put the SOA to the
	 *       changeset. Continue adding RRs to the ADD section while SOA
	 *       is not encountered. This is identical to 1-b.
	 *
	 *    b) The next RR is not a SOA.
	 *       This means the REMOVE part is not finished yet. Add the RR to
	 *       the REMOVE part. Continue adding next RRs until a SOA is
	 *       encountered. Then jump to 2-a.
	 */

	// first, find out in what state we are
	/*! \todo It would be more elegant to store the state in the
	 *        changesets structure, or in some place persistent between
	 *        calls to this function.
	 */
	knot_changeset_t *chset = knot_changesets_get_last(*chs);
	if (state != -1) {
		dbg_xfrin_detail("State is not -1, deciding...\n");
		// there should be at least one started changeset right now
		if (EMPTY_LIST((*chs)->sets)) {
			ret = KNOT_EMALF;
			goto cleanup;
		}

		// a changeset should be created only when there is a SOA
		assert(chset->soa_from != NULL);

		if (chset->soa_to == NULL) {
			state = KNOT_CHANGESET_REMOVE;
		} else {
			state = KNOT_CHANGESET_ADD;
		}
	}

	dbg_xfrin_detail("State before the loop: %d\n", state);

	/*! \todo This may be implemented with much less IFs! */

	while (rr != NULL) {
		if (!knot_dname_is_sub(rr->owner, xfr->zone->name) &&
		    !knot_dname_is_equal(rr->owner, xfr->zone->name)) {
			// out-of-zone domain
			// take next RR
			xfrin_take_rr(answer, &rr, &rr_id);
			continue;
		}

		switch (state) {
		case -1:
			// a SOA is expected
			// this may be either a start of a changeset or the
			// last SOA (in case the transfer was empty, but that
			// is quite weird in fact
			if (rr->type != KNOT_RRTYPE_SOA) {
				dbg_xfrin("First RR is not a SOA RR!\n");
				dbg_xfrin_verb("RR type: %u\n",
					       rr->type);
				ret = KNOT_EMALF;
				goto cleanup;
			}

			if (knot_soa_serial(&rr->rrs)
			    == knot_soa_serial(&(*chs)->first_soa->rrs)) {

				/*! \note [TSIG] Check TSIG, we're at the end of
				 *               transfer.
				 */
				ret = xfrin_check_tsig(pkt, xfr, 1);

				// last SOA, discard and end
				/*! \note [TSIG] If TSIG validates, consider
				 *        transfer complete. */
				if (ret == KNOT_EOK) {
					ret = XFRIN_RES_COMPLETE;
				}

				return ret;
			} else {
				// normal SOA, start new changeset
				/* Check changesets for maximum count (so they fit into journal). */
				if ((*chs)->count + 1 > JOURNAL_NCOUNT)
					ret = KNOT_ESPACE;

				if (ret != KNOT_EOK) {
					goto cleanup;
				}

				chset = knot_changesets_create_changeset(*chs);
				if (chset == NULL) {
					goto cleanup;
				}
				knot_rrset_t *soa = knot_rrset_copy(rr, NULL);
				if (soa == NULL) {
					ret = KNOT_ENOMEM;
					goto cleanup;
				}

				knot_changeset_add_soa(chset, soa, KNOT_CHANGESET_REMOVE);

				// change state to REMOVE
				state = KNOT_CHANGESET_REMOVE;
			}
			break;
		case KNOT_CHANGESET_REMOVE:
			// if the next RR is SOA, store it and change state to
			// ADD
			if (rr->type == KNOT_RRTYPE_SOA) {
				// we should not be here if soa_from is not set
				assert(chset->soa_from != NULL);
				knot_rrset_t *soa = knot_rrset_copy(rr, NULL);
				if (soa == NULL) {
					ret = KNOT_ENOMEM;
					goto cleanup;
				}
				knot_changeset_add_soa(chset, soa, KNOT_CHANGESET_ADD);

				state = KNOT_CHANGESET_ADD;
			} else {
				// just add the RR to the REMOVE part and
				// continue
				knot_rrset_t *cpy = knot_rrset_copy(rr, NULL);
				if (cpy == NULL) {
					ret = KNOT_ENOMEM;
					goto cleanup;
				}
				ret = knot_changeset_add_rrset(chset, cpy,
				                               KNOT_CHANGESET_REMOVE);
				if (ret != KNOT_EOK) {
					goto cleanup;
				}
			}
			break;
		case KNOT_CHANGESET_ADD:
			// if the next RR is SOA change to state -1 and do not
			// parse next RR
			if (rr->type == KNOT_RRTYPE_SOA) {
				log_zone_info("%s Serial %u -> %u.\n",
					      xfr->msg,
					      knot_soa_serial(&chset->soa_from->rrs),
					      knot_soa_serial(&chset->soa_to->rrs));
				state = -1;
				continue;
			} else {
				// just add the RR to the ADD part and continue
				knot_rrset_t *cpy = knot_rrset_copy(rr, NULL);
				if (cpy == NULL) {
					ret = KNOT_ENOMEM;
					goto cleanup;
				}
				ret = knot_changeset_add_rrset(chset, cpy,
				                               KNOT_CHANGESET_ADD);
				if (ret != KNOT_EOK) {
					goto cleanup;
				}
			}
			break;
		}

		// take next RR
		xfrin_take_rr(answer, &rr, &rr_id);
	}

	/*! \note Check TSIG, we're at the end of packet. It may not be
	 *        required.
	 */
	ret = xfrin_check_tsig(pkt, xfr,
			       knot_ns_tsig_required(xfr->packet_nr));
	dbg_xfrin_verb("xfrin_check_tsig() returned %d\n", ret);
	++xfr->packet_nr;

	/*! \note [TSIG] Cleanup and propagate error if TSIG validation fails.*/
	if (ret != KNOT_EOK) {
		goto cleanup;
	}

	// here no RRs remain in the packet but the transfer is not finished
	// yet, return EOK
	return KNOT_EOK;

cleanup:
	/* We should go here only if some error occured. */
	assert(ret < 0);

	dbg_xfrin_detail("Cleanup after processing IXFR/IN packet.\n");
	knot_changesets_free(chs);
	xfr->data = 0;
	return ret;
}

/*----------------------------------------------------------------------------*/
/* Applying changesets to zone                                                */
/*----------------------------------------------------------------------------*/

void xfrin_cleanup_successful_update(knot_changesets_t *chgs)
{
	if (chgs == NULL) {
		return;
	}

	knot_changeset_t *change = NULL;
	WALK_LIST(change, chgs->sets) {
		// Delete old RR data
		rrs_list_clear(&change->old_data, NULL);
		init_list(&change->old_data);
		// Keep new RR data
		ptrlist_free(&change->new_data, NULL);
		init_list(&change->new_data);
	};
}

/*----------------------------------------------------------------------------*/

static int free_additional(zone_node_t **node, void *data)
{
	UNUSED(data);
	if ((*node)->flags & NODE_FLAGS_NONAUTH) {
		// non-auth nodes have no additionals.
		return KNOT_EOK;
	}

	for (uint16_t i = 0; i < (*node)->rrset_count; ++i) {
		struct rr_data *data = &(*node)->rrs[i];
		if (data->additional) {
			free(data->additional);
			data->additional = NULL;
		}
	}

	return KNOT_EOK;
}

void xfrin_zone_contents_free(zone_contents_t **contents)
{
	// free the zone tree, but only the structure
	// (nodes are already destroyed)
	dbg_zone("Destroying zone tree.\n");
	// free additional arrays
	knot_zone_tree_apply((*contents)->nodes, free_additional, NULL);
	knot_zone_tree_deep_free(&(*contents)->nodes);
	dbg_zone("Destroying NSEC3 zone tree.\n");
	knot_zone_tree_deep_free(&(*contents)->nsec3_nodes);

	knot_nsec3param_free(&(*contents)->nsec3_params);

	free(*contents);
	*contents = NULL;
}

/*----------------------------------------------------------------------------*/

static void xfrin_cleanup_failed_update(zone_contents_t **new_contents)
{
	if (new_contents == NULL) {
		return;
	}

	if (*new_contents != NULL) {
		// destroy the shallow copy of zone
		xfrin_zone_contents_free(new_contents);
	}

}

/*----------------------------------------------------------------------------*/

void xfrin_rollback_update(knot_changesets_t *chgs,
                           zone_contents_t **new_contents)
{
	if (chgs != NULL) {
		knot_changeset_t *change = NULL;
		WALK_LIST(change, chgs->sets) {
			// Delete new RR data
			rrs_list_clear(&change->new_data, NULL);
			init_list(&change->new_data);
			// Keep old RR data
			ptrlist_free(&change->old_data, NULL);
			init_list(&change->old_data);
		};
	}
	xfrin_cleanup_failed_update(new_contents);
}

/*----------------------------------------------------------------------------*/

static int xfrin_replace_rrs_with_copy(zone_node_t *node,
                                       uint16_t type)
{
	// Find data to copy.
	struct rr_data *data = NULL;
	for (uint16_t i = 0; i < node->rrset_count; ++i) {
		if (node->rrs[i].type == type) {
			data = &node->rrs[i];
			break;
		}
	}
	assert(data);

	// Create new data.
	knot_rdataset_t *rrs = &data->rrs;
	void *copy = malloc(knot_rdataset_size(rrs));
	if (copy == NULL) {
		return KNOT_ENOMEM;
	}

	memcpy(copy, rrs->data, knot_rdataset_size(rrs));

	// Store new data into node RRS.
	rrs->data = copy;

	return KNOT_EOK;
}

static void clear_new_rrs(zone_node_t *node, uint16_t type)
{
	knot_rdataset_t *new_rrs = node_rdataset(node, type);
	if (new_rrs) {
		knot_rdataset_clear(new_rrs, NULL);
	}
}

static bool can_remove(const zone_node_t *node, const knot_rrset_t *rr)
{
	if (node == NULL) {
		// Node does not exist, cannot remove anything.
		return false;
	}

	const knot_rdataset_t *node_rrs = node_rdataset(node, rr->type);

	if (node_rrs == NULL) {
		// Node does not have this type at all.
		return false;
	}

	const bool compare_ttls = false;
	for (uint16_t i = 0; i < rr->rrs.rr_count; ++i) {
		knot_rdata_t *rr_cmp = knot_rdataset_at(&rr->rrs, i);
		if (knot_rdataset_member(node_rrs, rr_cmp, compare_ttls)) {
			// At least one RR matches.
			return true;
		}
	}

	// Node does have the type, but no RRs match.
	return false;
}

static int add_old_data(knot_changeset_t *chset, knot_rdata_t *old_data)
{
	if (ptrlist_add(&chset->old_data, old_data, NULL) == NULL) {
		return KNOT_ENOMEM;
	}

	return KNOT_EOK;
}

static int add_new_data(knot_changeset_t *chset, knot_rdata_t *new_data)
{
	if (ptrlist_add(&chset->new_data, new_data, NULL) == NULL) {
		return KNOT_ENOMEM;
	}

	return KNOT_EOK;
}

static int remove_rr(zone_node_t *node, const knot_rrset_t *rr,
                     knot_changeset_t *chset)
{
	knot_rrset_t removed_rrset = node_rrset(node, rr->type);
	knot_rdata_t *old_data = removed_rrset.rrs.data;
	int ret = xfrin_replace_rrs_with_copy(node, rr->type);
	if (ret != KNOT_EOK) {
		return ret;
	}

	// Store old data for cleanup.
	ret = add_old_data(chset, old_data);
	if (ret != KNOT_EOK) {
		clear_new_rrs(node, rr->type);
		return ret;
	}

	knot_rdataset_t *changed_rrs = node_rdataset(node, rr->type);
	// Subtract changeset RRS from node RRS.
	ret = knot_rdataset_subtract(changed_rrs, &rr->rrs, NULL);
	if (ret != KNOT_EOK) {
		clear_new_rrs(node, rr->type);
		return ret;
	}

	if (changed_rrs->rr_count > 0) {
		// Subtraction left some data in RRSet, store it for rollback.
		ret = add_new_data(chset, changed_rrs->data);
		if (ret != KNOT_EOK) {
			knot_rdataset_clear(changed_rrs, NULL);
			return ret;
		}
	} else {
		// RRSet is empty now, remove it from node, all data freed.
		node_remove_rdataset(node, rr->type);
	}

	return KNOT_EOK;
}

static int xfrin_apply_remove(zone_contents_t *contents, knot_changeset_t *chset)
{
	knot_rr_ln_t *rr_node = NULL;
	WALK_LIST(rr_node, chset->remove) {
		const knot_rrset_t *rr = rr_node->rr;

		// Find node for this owner
		zone_node_t *node = zone_contents_find_node_for_rr(contents,
		                                                   rr);
		if (!can_remove(node, rr)) {
			// Nothing to remove from, skip.
			continue;
		}

		int ret = remove_rr(node, rr, chset);
		if (ret != KNOT_EOK) {
			return ret;
		}
	}

	return KNOT_EOK;
}

static int add_rr(zone_node_t *node, const knot_rrset_t *rr,
                  knot_changeset_t *chset, bool master)
{
	knot_rrset_t changed_rrset = node_rrset(node, rr->type);
	if (!knot_rrset_empty(&changed_rrset)) {
		// Modifying existing RRSet.
		knot_rdata_t *old_data = changed_rrset.rrs.data;
		int ret = xfrin_replace_rrs_with_copy(node, rr->type);
		if (ret != KNOT_EOK) {
			return ret;
		}

		// Store old RRS for cleanup.
		ret = add_old_data(chset, old_data);
		if (ret != KNOT_EOK) {
			clear_new_rrs(node, rr->type);
			return ret;
		}
	}

	// Insert new RR to RRSet, data will be copied.
	int ret = node_add_rrset(node, rr);
	if (ret == KNOT_EOK || ret == KNOT_ETTL) {
		// RR added, store for possible rollback.
		knot_rdataset_t *rrs = node_rdataset(node, rr->type);
		int data_ret = add_new_data(chset, rrs->data);
		if (data_ret != KNOT_EOK) {
			knot_rdataset_clear(rrs, NULL);
			return data_ret;
		}

		if (ret == KNOT_ETTL) {
			// Handle possible TTL errors.
			log_ttl_error(node, rr);
			if (!master) {
				// TTL errors fatal only for master.
				return KNOT_EOK;
			}
		}
	}

	return ret;
}

<<<<<<< HEAD
static int xfrin_apply_add(zone_contents_t *contents,
                           knot_changeset_t *chset)
=======
static int xfrin_apply_add(knot_zone_contents_t *contents,
                           knot_changeset_t *chset, bool master)
>>>>>>> ed980cf4
{
	knot_rr_ln_t *rr_node = NULL;
	WALK_LIST(rr_node, chset->add) {
		knot_rrset_t *rr = rr_node->rr;

		// Get or create node with this owner
		zone_node_t *node = zone_contents_get_node_for_rr(contents, rr);
		if (node == NULL) {
			return KNOT_ENOMEM;
		}

		int ret = add_rr(node, rr, chset, master);
		if (ret != KNOT_EOK) {
			return ret;
		}
	}

	return KNOT_EOK;
}

/*----------------------------------------------------------------------------*/

static int xfrin_apply_replace_soa(zone_contents_t *contents,
                                   knot_changeset_t *chset)
{
	assert(chset->soa_from);
	int ret = remove_rr(contents->apex, chset->soa_from, chset);
	if (ret != KNOT_EOK) {
		return ret;
	}

	assert(!node_rrtype_exists(contents->apex, KNOT_RRTYPE_SOA));

	return add_rr(contents->apex, chset->soa_to, chset, false);
}

/*----------------------------------------------------------------------------*/

<<<<<<< HEAD
static int xfrin_apply_changeset(list_t *old_rrs, list_t *new_rrs,
                                 zone_contents_t *contents,
                                 knot_changeset_t *chset)
=======
static int xfrin_apply_changeset(knot_zone_contents_t *contents,
                                 knot_changeset_t *chset, bool master)
>>>>>>> ed980cf4
{
	/*
	 * Applies one changeset to the zone. Checks if the changeset may be
	 * applied (i.e. the origin SOA (soa_from) has the same serial as
	 * SOA in the zone apex.
	 */

	dbg_xfrin("APPLYING CHANGESET: from serial %u to serial %u\n",
		  chset->serial_from, chset->serial_to);

	// check if serial matches
	const knot_rdataset_t *soa = node_rdataset(contents->apex, KNOT_RRTYPE_SOA);
	if (soa == NULL || knot_soa_serial(soa) != chset->serial_from) {
		dbg_xfrin("SOA serials do not match!!\n");
		return KNOT_EINVAL;
	}

	int ret = xfrin_apply_remove(contents, chset);
	if (ret != KNOT_EOK) {
		return ret;
	}

	ret = xfrin_apply_add(contents, chset, master);
	if (ret != KNOT_EOK) {
		return ret;
	}

	return xfrin_apply_replace_soa(contents, chset);
}

/*----------------------------------------------------------------------------*/

/*! \brief Wrapper for BIRD lists. Storing: Node. */
typedef struct knot_node_ln {
	node_t n; /*!< List node. */
	zone_node_t *node; /*!< Actual usable data. */
} knot_node_ln_t;

static int add_node_to_list(zone_node_t *node, list_t *l)
{
	assert(node && l);
	knot_node_ln_t *data = malloc(sizeof(knot_node_ln_t));
	if (data == NULL) {
		return KNOT_ENOMEM;
	}
	data->node = node;
	add_head(l, (node_t *)data);
	return KNOT_EOK;
}

static int xfrin_mark_empty(zone_node_t **node_p, void *data)
{
	assert(node_p && *node_p);
	zone_node_t *node = *node_p;
	list_t *l = (list_t *)data;
	assert(data);
	if (node->rrset_count == 0 && node->children == 0 &&
	    !(node->flags & NODE_FLAGS_EMPTY)) {
		/*!
		 * Mark this node and all parent nodes that have 0 RRSets and
		 * no children for removal.
		 */
		int ret = add_node_to_list(node, l);
		if (ret != KNOT_EOK) {
			return ret;
		}
		node->flags |= NODE_FLAGS_EMPTY;
		if (node->parent) {
			if ((node->parent->flags & NODE_FLAGS_WILDCARD_CHILD)
			    && knot_dname_is_wildcard(node->owner)) {
				node->parent->flags &= ~NODE_FLAGS_WILDCARD_CHILD;
			}
			node->parent->children--;
			// Recurse using the parent node
			return xfrin_mark_empty(&node->parent, data);
		}
	}

	return KNOT_EOK;
}

/*----------------------------------------------------------------------------*/

static int xfrin_remove_empty_nodes(zone_contents_t *z)
{
	dbg_xfrin("Removing empty nodes from zone.\n");

	list_t l;
	init_list(&l);
	// walk through the zone and select nodes to be removed
	int ret = knot_zone_tree_apply(z->nodes,
	                               xfrin_mark_empty, &l);
	if (ret != KNOT_EOK) {
		return ret;
	}

	node_t *n = NULL;
	node_t *nxt = NULL;
	WALK_LIST_DELSAFE(n, nxt, l) {
		knot_node_ln_t *list_node = (knot_node_ln_t *)n;
		ret = zone_contents_remove_node(z, list_node->node->owner);
		if (ret != KNOT_EOK) {
			return ret;
		}
		node_free(&list_node->node);
		free(n);
	}

	init_list(&l);
	// Do the same with NSEC3 nodes.
	ret = knot_zone_tree_apply(z->nsec3_nodes,
	                           xfrin_mark_empty, &l);
	if (ret != KNOT_EOK) {
		return ret;
	}

	WALK_LIST_DELSAFE(n, nxt, l) {
		knot_node_ln_t *list_node = (knot_node_ln_t *)n;
		ret = zone_contents_remove_nsec3_node(z, list_node->node->owner);
		if (ret != KNOT_EOK) {
			return ret;
		}
		node_free(&list_node->node);
		free(n);
	}

	return KNOT_EOK;
}

/*----------------------------------------------------------------------------*/

int xfrin_prepare_zone_copy(zone_contents_t *old_contents, zone_contents_t **new_contents)
{
	if (old_contents == NULL || new_contents == NULL) {
		return KNOT_EINVAL;
	}

	dbg_xfrin("Preparing zone copy...\n");

	/*
	 * Ensure that the zone generation is set to 0.
	 */
	if (!zone_contents_gen_is_old(old_contents)) {
		// this would mean that a previous update was not completed
		// abort
		dbg_zone("Trying to apply changesets to zone that is "
				  "being updated. Aborting.\n");
		return KNOT_EAGAIN;
	}

	/*
	 * Create a shallow copy of the zone, so that the structures may be
	 * updated.
	 *
	 * This will create new zone contents structures (normal nodes' tree,
	 * NSEC3 tree), and copy all nodes.
	 * The data in the nodes (RRSets) remain the same though.
	 */
	zone_contents_t *contents_copy = NULL;

	dbg_xfrin("Copying zone contents.\n");
	int ret = zone_contents_shallow_copy(old_contents, &contents_copy);
	if (ret != KNOT_EOK) {
		dbg_xfrin("Failed to create shallow copy of zone: %s\n",
			  knot_strerror(ret));
		return ret;
	}

	assert(contents_copy->apex != NULL);

	*new_contents = contents_copy;

	return KNOT_EOK;
}

/*----------------------------------------------------------------------------*/

int xfrin_finalize_updated_zone(zone_contents_t *contents_copy,
                                bool set_nsec3_names)
{
	if (contents_copy == NULL) {
		return KNOT_EINVAL;
	}

	/*
	 * Finalize the new zone contents:
	 * - delete empty nodes
	 * - parse NSEC3PARAM
	 * - do adjusting of nodes and RDATA
	 * - ???
	 * - PROFIT
	 */

	/*
	 * Select and remove empty nodes from zone trees. Do not free them right
	 * away as they may be referenced by some domain names.
	 */
	int ret = xfrin_remove_empty_nodes(contents_copy);
	if (ret != KNOT_EOK) {
		dbg_xfrin("Failed to remove empty nodes: %s\n",
			  knot_strerror(ret));
		return ret;
	}

	dbg_xfrin("Adjusting zone contents.\n");
	if (set_nsec3_names) {
		ret = zone_contents_adjust_full(contents_copy, NULL, NULL);
	} else {
		ret = zone_contents_adjust_pointers(contents_copy);
	}
	if (ret != KNOT_EOK) {
		dbg_xfrin("Failed to finalize zone contents: %s\n",
			  knot_strerror(ret));
		return ret;
	}

	assert(contents_copy->apex != NULL);

	return KNOT_EOK;
}

/*----------------------------------------------------------------------------*/

int xfrin_apply_changesets_directly(zone_contents_t *contents,
                                    knot_changesets_t *chsets)
{
	if (contents == NULL || chsets == NULL) {
		return KNOT_EINVAL;
	}

	knot_changeset_t *set = NULL;
	WALK_LIST(set, chsets->sets) {
		const bool master = true; // Only DNSSEC changesets are applied directly.
		int ret = xfrin_apply_changeset(contents, set, master);
		if (ret != KNOT_EOK) {
			return ret;
		}
	}

	return xfrin_finalize_updated_zone(contents, true);
}

/*----------------------------------------------------------------------------*/

/* Post-DDNS application, no need to shallow copy. */
int xfrin_apply_changesets_dnssec_ddns(zone_contents_t *z_new,
                                       knot_changesets_t *sec_chsets,
                                       knot_changesets_t *chsets)
{
	if (z_new == NULL || sec_chsets == NULL || chsets == NULL) {
		return KNOT_EINVAL;
	}

	/* Set generation to old. Zone should be long locked at this point. */
	zone_contents_set_gen_old(z_new);

	/* Apply changes. */
	int ret = xfrin_apply_changesets_directly(z_new, sec_chsets);
	if (ret != KNOT_EOK) {
		xfrin_rollback_update(sec_chsets, &z_new);
		dbg_xfrin("Failed to apply changesets to zone: "
		          "%s\n", knot_strerror(ret));
		return ret;
	}

	return ret;
}

/*----------------------------------------------------------------------------*/

int xfrin_apply_changesets(zone_t *zone,
                           knot_changesets_t *chsets,
                           zone_contents_t **new_contents)
{
	if (zone == NULL || chsets == NULL || EMPTY_LIST(chsets->sets)
	    || new_contents == NULL) {
		return KNOT_EINVAL;
	}

	zone_contents_t *old_contents = zone->contents;
	if (!old_contents) {
		dbg_xfrin("Cannot apply changesets to empty zone.\n");
		return KNOT_EINVAL;
	}

	dbg_xfrin("Applying changesets to zone...\n");

	dbg_xfrin_verb("Creating shallow copy of the zone...\n");
	zone_contents_t *contents_copy = NULL;
	int ret = xfrin_prepare_zone_copy(old_contents, &contents_copy);
	if (ret != KNOT_EOK) {
		dbg_xfrin("Failed to prepare zone copy: %s\n",
			  knot_strerror(ret));
		return ret;
	}

	/*
	 * Apply the changesets.
	 */
	dbg_xfrin("Applying changesets.\n");
	dbg_xfrin_verb("Old contents apex: %p, new apex: %p\n",
		       old_contents->apex, contents_copy->apex);
	knot_changeset_t *set = NULL;
	const bool master = (zone_master(zone) == NULL);
	WALK_LIST(set, chsets->sets) {
		ret = xfrin_apply_changeset(contents_copy, set, master);
		if (ret != KNOT_EOK) {
			xfrin_rollback_update(chsets, &contents_copy);
			dbg_xfrin("Failed to apply changesets to zone: "
				  "%s\n", knot_strerror(ret));
			return ret;
		}
	}

	assert(contents_copy->apex != NULL);

	/*!
	 * \todo Test failure of IXFR.
	 */

	dbg_xfrin_verb("Finalizing updated zone...\n");
	ret = xfrin_finalize_updated_zone(contents_copy, true);
	if (ret != KNOT_EOK) {
		dbg_xfrin("Failed to finalize updated zone: %s\n",
			  knot_strerror(ret));
		xfrin_rollback_update(chsets, &contents_copy);
		return ret;
	}

	*new_contents = contents_copy;

	return KNOT_EOK;
}

/*----------------------------------------------------------------------------*/

zone_contents_t *xfrin_switch_zone(zone_t *zone, zone_contents_t *new_contents)
{
	if (zone == NULL || new_contents == NULL) {
		return NULL;
	}

	dbg_xfrin("Switching zone contents.\n");
	dbg_xfrin_verb("Old contents: %p, apex: %p, new apex: %p\n",
		       zone->contents, (zone->contents)
		       ? zone->contents->apex : NULL, new_contents->apex);

	zone_contents_t *old =
		zone_switch_contents(zone, new_contents);

	dbg_xfrin_verb("Old contents: %p, apex: %p, new apex: %p\n",
		       old, (old) ? old->apex : NULL, new_contents->apex);

	// set generation to old, so that the flags may be used in next transfer
	// and we do not search for new nodes anymore
	zone_contents_set_gen_old(new_contents);

	// wait for readers to finish
	dbg_xfrin_verb("Waiting for readers to finish...\n");
	synchronize_rcu();

	return old;
}<|MERGE_RESOLUTION|>--- conflicted
+++ resolved
@@ -678,9 +678,7 @@
 		// Node does not exist, cannot remove anything.
 		return false;
 	}
-
 	const knot_rdataset_t *node_rrs = node_rdataset(node, rr->type);
-
 	if (node_rrs == NULL) {
 		// Node does not have this type at all.
 		return false;
@@ -824,13 +822,8 @@
 	return ret;
 }
 
-<<<<<<< HEAD
 static int xfrin_apply_add(zone_contents_t *contents,
-                           knot_changeset_t *chset)
-=======
-static int xfrin_apply_add(knot_zone_contents_t *contents,
                            knot_changeset_t *chset, bool master)
->>>>>>> ed980cf4
 {
 	knot_rr_ln_t *rr_node = NULL;
 	WALK_LIST(rr_node, chset->add) {
@@ -869,14 +862,8 @@
 
 /*----------------------------------------------------------------------------*/
 
-<<<<<<< HEAD
-static int xfrin_apply_changeset(list_t *old_rrs, list_t *new_rrs,
-                                 zone_contents_t *contents,
-                                 knot_changeset_t *chset)
-=======
-static int xfrin_apply_changeset(knot_zone_contents_t *contents,
+static int xfrin_apply_changeset(zone_contents_t *contents,
                                  knot_changeset_t *chset, bool master)
->>>>>>> ed980cf4
 {
 	/*
 	 * Applies one changeset to the zone. Checks if the changeset may be
@@ -1122,11 +1109,13 @@
 /*----------------------------------------------------------------------------*/
 
 /* Post-DDNS application, no need to shallow copy. */
-int xfrin_apply_changesets_dnssec_ddns(zone_contents_t *z_new,
+int xfrin_apply_changesets_dnssec_ddns(zone_t *zone,
+                                       zone_contents_t *z_new,
                                        knot_changesets_t *sec_chsets,
                                        knot_changesets_t *chsets)
 {
-	if (z_new == NULL || sec_chsets == NULL || chsets == NULL) {
+	if (zone == NULL || z_new == NULL ||
+	    sec_chsets == NULL || chsets == NULL) {
 		return KNOT_EINVAL;
 	}
 
