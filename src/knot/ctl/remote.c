--- conflicted
+++ resolved
@@ -720,13 +720,8 @@
 	/*
 	 * 1) Check if we support the requested algorithm.
 	 */
-<<<<<<< HEAD
-	dnssec_tsig_algorithm_t alg = tsig_rdata_alg(query->tsig_rr);
+	dnssec_tsig_algorithm_t alg = knot_tsig_rdata_alg(query->tsig_rr);
 	if (alg == DNSSEC_TSIG_UNKNOWN) {
-=======
-	knot_tsig_algorithm_t alg = knot_tsig_rdata_alg(query->tsig_rr);
-	if (knot_tsig_digest_length(alg) == 0) {
->>>>>>> cbdfd12c
 		log_info("TSIG, unsupported algorithm, query NOTAUTH");
 		/*! \todo [TSIG] It is unclear from RFC if I
 		 *               should treat is as a bad key
@@ -901,13 +896,8 @@
 		return NULL;
 	}
 
-<<<<<<< HEAD
 	knot_wire_set_id(pkt->wire, dnssec_random_uint16_t());
-	knot_pkt_reserve(pkt, tsig_wire_maxsize(key));
-=======
-	knot_wire_set_id(pkt->wire, knot_random_uint16_t());
 	knot_pkt_reserve(pkt, knot_tsig_wire_maxsize(key));
->>>>>>> cbdfd12c
 
 	/* Question section. */
 	char *qname = strcdup(query, KNOT_CTL_REALM_EXT);
