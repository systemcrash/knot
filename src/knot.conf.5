.TH "knot.conf" "5" "September 2012" "CZ.NIC Labs" "Knot DNS, version 1.2-rc1"
.SH "NAME"
.LP
.B knot.conf
\- Configuration file manual for Knot DNS server. 
.SH "SYNOPSIS"
.LP
.B knot.conf
.SH "DESCRIPTION"
.B knot.conf
serves as an example of the configuration for knotc(8) and knotd(8).
.SH "EXAMPLE"
.LP
 #
 # knot.sample.conf
 #
 # This is a sample configuration file for Knot DNS server.
 #

 # This is a comment.

 #
 # There are 5 main sections of this config file:
 #   system, zones, interfaces, control and log
 #

 # Section 'system' contains general options for the server
 system {

  # Identity of the server (see RFC 4892). Not used yet.
  identity "I have no mouth and must scream";

  # Version of the server (see RFC 4892). Not used yet.
  version "1.2;

  # Server identifier 
  # Use string format "text"
  # Or hexstring 0x01ab00
  nsid "myserver0";

  # Working directory of the server
  # Used to store compiled zones and PID file
  storage "/tmp/knot-sample";

  # Custom pidfile path
  # default: pidfile is created in 'storage'.
  pidfile "/tmp/knot.pid";

  # Number of workers per interface
  # This option is used to force number of threads used per interface
  # Default: unset (auto-estimates optimal value from the number of online CPUs)
  # workers 3;

  # User for running server
<<<<<<< HEAD
  # May also specify user.group (f.e. knot.users)
  user root;
=======
  # May also specify user.group (e.g. knot.users)
  # user knot.users;
>>>>>>> e847c491

  # Maximum idle time between requests on a TCP connection
  # It is also possible to suffix with unit size [s/m/h/d]
  # f.e. 1s = 1 second, 1m = 1 minute, 1h = 1 hour, 1d = 1 day
  # Default: 60s
  max-conn-idle 60s;

  # Maximum time between newly accepted TCP connection and first query
  # This is useful to disconnect inactive connections faster
  # It is also possible to suffix with unit size [s/m/h/d]
  # f.e. 1s = 1 second, 1m = 1 minute, 1h = 1 hour, 1d = 1 day
  # Default: 10s
  max-conn-handshake 10s;

  # Maximum time to wait for a reply to SOA query
  # It is also possible to suffix with unit size [s/m/h/d]
  # f.e. 1s = 1 second, 1m = 1 minute, 1h = 1 hour, 1d = 1 day
  # Default: 10s
  max-conn-reply 10s;
<<<<<<< HEAD
}
=======
 }
>>>>>>> e847c491

 # Section 'keys' contains list of TSIG keys
 keys {

  # TSIG key
  #
  # format: name key-type "<key>";
  # where key-type may be one of the following:
  #   hmac-md5
  #   hmac-sha1
  #   hmac-sha224
  #   hmac-sha256
  #   hmac-sha384
  #   hmac-sha512
  # and <key> is the private key
  key0.server0 hmac-md5 "Wg==";

  # TSIG key for zone
  key0.example.com hmac-md5 "==gW";
 }

 # Section 'interfaces' contains definitions of listening interfaces.
 interfaces {

  # Interface entry
  # 
  # Format 1: <name> { address <address>; [port <port>;] }
  ipv4 {                # <name> is an arbitrary symbolic name
    address 127.0.0.1;  # <address> may be ither IPv4 or IPv6 address
    port 53531;         # port is required for XFR/IN and NOTIFY/OUT 
  }

  # Format 2: <name> { address <address>@<port>; }
  # shortipv4 {
  #   address 127.0.0.1@53532;
  #}

  # Format 1 (IPv6 interface)
  # ipv6 {
  #   address ::1@53533;
  # }

  # Format 2 (IPv6 interface)
  # ipv6b {
  #   address [::1]@53534;
  # }

 }

 # Section 'remotes' contains symbolic names for remote servers.
 # Syntax for 'remotes' is the same as for 'interfaces'.
 remotes {

  # Remote entry
  #
  # Format 1: <name> { address <address>; [port <port>;] }
  server0 {             # <name> is an arbitrary symbolic name
    address 127.0.0.1;  # <address> may be ither IPv4 or IPv6 address
    port 53531;         # port is optional (default: 53)
    key key0.server0;   # (optional) specification of TSIG key associated for this remote
    via ipv4;           # (optional) source interface for queries
    via 82.35.64.59;    # (optional) source interface for queries, direct IPv4
    via [::cafe];       # (optional) source interface for queries, direct IPv6
  }

  # Format 2: <name> { address <address>@<port>; }
  server1 {
    address 127.0.0.1@53001;
  }
 }

 # Section 'control' specifies on which interface to listen for RC commands
 control {

  # Specifies interface, syntax is exactly the same as in 'interfaces' section
  # Note: as of now, it is possible replay commands in a short time frame
  #       with MitM type attacks, so you should keep the interface on localnet.
  # Default port is: 5553
  listen-on { address 127.0.0.1@5553; }
  
  # Specifies ACL list for remote control
  # Same syntax as for ACLs in zones
  # List of remotes delimited by comma
  allow server0;
 }

 # Section 'zones' contains information about zones to be served.
 zones {

  # Shared options for all listed zones
  #

  # Build differences from zone file changes. EXPERIMENTAL feature.
  # Possible values: on|off
  # Default value: off
  ixfr-from-differences off;

  # Enable semantic checks for all zones (if 'on')
  # Possible values: on|off
  # Default value: off
  semantic-checks off;
  
  # Disable ANY type queries for authoritative answers (if 'on')
  # Possible values: on|off
  # Default value: off
  disable-any off;

  # NOTIFY response timeout
  # Possible values: <1,...> (seconds)
  # Default value: 60
  notify-timeout 60;

  # Number of retries for NOTIFY
  # Possible values: <1,...>
  # Default value: 5
  notify-retries 5;

  # Timeout for syncing changes from zone database to zonefile
  # Possible values: <1..INT_MAX> (seconds)
  # Default value: 1h (1 hour)
  # It is also possible to suffix with unit size [s/m/h/d]
  # f.e. 1s = 1 day, 1m = 1 minute, 1h = 1 hour, 1d = 1 day
  zonefile-sync 1h;

  # File size limit for IXFR journal
  # Possible values: <1..INT_MAX>
  # Default value: N/A (infinite)
  # It is also possible to suffix with unit size [k/M/G]
  # f.e. 1k, 100M, 2G
  ixfr-fslimit 1G;

  # Zone entry
  #
  # Format: <zone-name> { file "<path-to-zone-file>"; }
  example.com {  # <zone-name> is the DNS name of the zone (zone root)
    # <path-to-zone-file> may be either absolute or relative, in which case
    #   it is considered relative to the current directory from which the server
    #   was started.
    file "samples/example.com.zone";
    
    # Build differences from zone file changes
    # Possible values: on|off
    # Default value: off
    ixfr-from-differences off;

    # Disable ANY type queries for authoritative answers (if 'on')
    # Possible values: on|off
    # Default value: off
    disable-any off;

    # Enable zone semantic checks
    # Possible values: on|off
    # Default value: off
    semantic-checks on;

    # NOTIFY response timeout (specific for current zone)
    # Possible values: <1,...> (seconds)
    # Default value: 60
    notify-timeout 60;

    # Number of retries for NOTIFY (specific for current zone)
    # Possible values: <1,...>
    # Default value: 5
    notify-retries 5;

    # Timeout for syncing changes from zone database to zonefile
    # Possible values: <1..INT_MAX> (seconds)
    # Default value: inherited from zones.zonefile-sync
    # It is also possible to suffix with unit size [s/m/h/d]
    # f.e. 1s = 1 second, 1m = 1 minute, 1h = 1 hour, 1d = 1 day
    zonefile-sync 1h;

    # XFR master server 
    xfr-in server0;

    # ACL list of XFR slaves
    xfr-out server0, server1;

    # ACL list of servers allowed to send NOTIFY queries 
    notify-in server0;

    # List of servers to send NOTIFY to 
    notify-out server0, server1;

    # List of servers to allow UPDATE queries
    update-in server0;
  }
 }

 # Section 'log' configures logging of server messages.
 #
 # Logging recognizes 3 symbolic names of log devices: 
 #   stdout    - Standard output
 #   stderr    - Standard error output
 #   syslog    - Syslog
 # 
 # In addition, arbitrary number of log files may be specified (see below).
 #
 # Log messages are characterized by severity and category.
 # Supported severities: 
 #   debug     - Debug messages. Must be turned on at compile time.
 #   info      - Informational messages.
 #   notice    - Notices and hints.
 #   warning   - Warnings. An action from the operator may be required.
 #   error     - Recoverable error. Some action should be taken.
 #   fatal     - Non-recoverable errors resulting in server shutdown.
 #               (Not supported yet.)
 #   all       - All severities.
 #
 # Categories designate the source of the log message and roughly correspond
 #   to server modules
 # Supported categories:
 #   server    - Messages related to general operation of the server.
 #   zone      - Messages related to zones, zone parsing and loading.
 #   answering - Messages regarding query processing and response creation.
 #   any       - All categories
 #
 # More severities (separated by commas) may be listed for each category.
 # All applicable severities must be listed. 
 #   (I.e. specifying 'error' severity does mean: 'log error messages', 
 #    and NOT 'log all messages of severity error and above'.)
 #
 # Default settings (in case there are no entries in 'log' section or the section
 # is missing at all):
 #
 # stderr { any error; }
 # syslog { any error; }
 log {

  # Log entry
  #
  # Format 1: 
  # <log> { 
  #   <category1> <severity1> [, <severity2> ...]; 
  #   <category2> <severity1> [, <severity2> ...];
  #   ...
  # } 
  syslog {     # <log> is a symbolic name of a log device (see above)
    # log errors of any category 
    any error;    # for <category> and <severity> see above
    # log also warnings and notices from category 'zone'
    zone warning, notice;
    # log info from server
    server info;
  }

  # Log fatal, warnings and errors to stderr
  stderr {
    any error, warning;
  }

  # Format 2:
  # file <path> {
  #   <category1> <severity1> [, <severity2> ...];
  #   <category2> <severity1> [, <severity2> ...];
  # }
  file "/tmp/knot-sample/knotd.debug" {  # <path> is absolute or relative path to log file
    server debug;
  }
 }

.SH "SEE ALSO"
.LP
knotd(8), knotc(8)<|MERGE_RESOLUTION|>--- conflicted
+++ resolved
@@ -52,13 +52,8 @@
   # workers 3;
 
   # User for running server
-<<<<<<< HEAD
-  # May also specify user.group (f.e. knot.users)
-  user root;
-=======
   # May also specify user.group (e.g. knot.users)
   # user knot.users;
->>>>>>> e847c491
 
   # Maximum idle time between requests on a TCP connection
   # It is also possible to suffix with unit size [s/m/h/d]
@@ -78,11 +73,7 @@
   # f.e. 1s = 1 second, 1m = 1 minute, 1h = 1 hour, 1d = 1 day
   # Default: 10s
   max-conn-reply 10s;
-<<<<<<< HEAD
-}
-=======
- }
->>>>>>> e847c491
+ }
 
  # Section 'keys' contains list of TSIG keys
  keys {
