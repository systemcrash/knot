--- conflicted
+++ resolved
@@ -20,16 +20,9 @@
 #include <time.h>			// localtime_r
 
 #include "libknot/libknot.h"
-<<<<<<< HEAD
 #include "common-knot/lists.h"		// list
 #include "common-knot/print.h"		// txt_print
-=======
-#include "common/lists.h"		// list
-#include "common/print.h"		// txt_print
-#include "common/errcode.h"		// KNOT_EOK
-#include "common/descriptor.h"		// KNOT_RRTYPE_
 #include "common/strlcat.h"		// strlcat
->>>>>>> 8850e79b
 #include "utils/common/msg.h"		// WARN
 #include "utils/common/params.h"	// params_t
 #include "utils/common/netio.h"		// send_msg
