--- conflicted
+++ resolved
@@ -19,17 +19,6 @@
 
 	// Build test set
 	unit_api *tests[] = {
-<<<<<<< HEAD
-		//&skiplist_tests_api, //! Skip list unit
-		//&dthreads_tests_api, //! DThreads testing unit
-		//&da_tests_api,       //! Dynamic array unit
-		//&cuckoo_tests_api,   //! Cuckoo hashing unit
-		//&zonedb_tests_api,   //! Zone database unit
-		//&dnslib_tests_api,   //! DNS library unit
-		//&server_tests_api,   //! Server unit
-	        &slab_tests_api,     //! SLAB allocator unit
-		NULL
-=======
 	        &skiplist_tests_api, //! Skip list unit
 	        &dthreads_tests_api, //! DThreads testing unit
 	        &da_tests_api,       //! Dynamic array unit
@@ -39,7 +28,6 @@
 	        &server_tests_api,   //! Server unit
 	        &slab_tests_api,     //! SLAB allocator unit
 	        NULL
->>>>>>> 7d741ba4
 	};
 
 	// Plan number of tests
