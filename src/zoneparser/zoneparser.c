--- conflicted
+++ resolved
@@ -1722,12 +1722,16 @@
 
 	dnslib_zdump_binary(parser->current_zone, outfile);
 
-        dnslib_zone_deep_free(&(parser->current_zone));
-
-<<<<<<< HEAD
-//	dnslib_zone_dump(dnslib_zload_load(outfile), 1);
-
-=======
->>>>>>> 96d738e3
+	/* This is *almost* unnecessary */
+	dnslib_zone_deep_free(&(parser->current_zone));
+
+	fclose(yyin);
+
+	fflush(stdout);
+
+	totalerrors += parser->errors;
+
+	zparser_free();
+
 	return totalerrors;
 }
