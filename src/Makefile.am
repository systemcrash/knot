--- conflicted
+++ resolved
@@ -105,45 +105,12 @@
 	dnslib/rdata.c				\
 	dnslib/descriptor.c			\
 	dnslib/nsec3.c				\
-<<<<<<< HEAD
-	dnslib/tolower.c			\
-	server/dthreads.c			\
-	server/socket.c				\
-	server/name-server.c			\
-	server/server.c				\
-	server/udp-handler.c			\
-	server/tcp-handler.c			\
-	hash/hash-functions.c			\
-	hash/cuckoo-hash-table.c		\
-	hash/universal-system.c			\
-	other/error.c                           \
-	other/log.c				\
-	other/print.c				\
-	alloc/slab.h			        \
-	alloc/malloc.h				\
-	conf/logconf.h                          \
-	conf/conf.h                             \
-	ctl/process.h		                \
-	lib/lists.h	            		\
-        lib/evqueue.h                           \
-	lib/skip-list.h				\
-	lib/dynamic-array.h			\
-	lib/tree.h				\
-	lib/bitset.h				\
-	lib/base32.h				\
-	lib/base32hex.h				\
-	tests/libtap/tap.h			\
-	tests/tap_unit.h			\
-	stat/gatherer.h				\
-	stat/stat.h				\
-=======
 	dnslib/hash/hash-functions.c			\
 	dnslib/hash/cuckoo-hash-table.c		\
 	dnslib/hash/universal-system.c			\
 	dnslib/hash/universal-system.h			\
 	dnslib/hash/cuckoo-hash-table.h		\
 	dnslib/hash/hash-functions.h			\
->>>>>>> 5477b7f7
 	dnslib/zonedb.h				\
 	dnslib/consts.h				\
 	dnslib/node.h				\
@@ -162,27 +129,14 @@
 	dnslib/packet.h				\
 	dnslib/debug.h				\
 	dnslib/nsec3.h				\
-<<<<<<< HEAD
-	server/socket.h				\
-	server/name-server.h			\
-	server/udp-handler.h			\
-	server/tcp-handler.h			\
-	server/dthreads.h			\
-	server/server.h				\
-	hash/universal-system.h			\
-	hash/cuckoo-hash-table.h		\
-	hash/hash-functions.h			\
-	other/print.h				\
-	other/log.h				\
-	other/debug.h                           \
-	other/error.h
-=======
 	knot/common.h				\
 	knot/other/log.c				\
 	knot/other/log.h				\
 	knot/other/debug.h			\
 	knot/other/evqueue.h		\
 	knot/other/evqueue.c		\
+	knot/other/error.h			\
+	knot/other/error.c			\
 	knot/conf/cf-parse.y                         \
 	knot/conf/cf-lex.l                           \
 	knot/conf/conf.c                             \
@@ -205,7 +159,6 @@
 	knot/server/server.h				\
 	tests/libtap/tap.h			\
 	tests/tap_unit.h
->>>>>>> 5477b7f7
 
 libknot_la_LIBADD = @LIBOBJS@
 
