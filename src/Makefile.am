ACLOCAL_AMFLAGS = -I $(top_srcdir)/m4
SUBDIRS = zscanner dnstap .

sbin_PROGRAMS = knotc knotd
bin_PROGRAMS = kdig khost knsupdate knsec3hash
lib_LTLIBRARIES = libknot.la
noinst_LTLIBRARIES = libknotd.la libknots.la libknotus.la libknotcs.la

# $(YACC) will generate header file
AM_CPPFLAGS = \
	-include $(top_builddir)/src/config.h	\
	-DCONFIG_DIR='"${config_dir}"'		\
	-DSTORAGE_DIR='"${storage_dir}"'	\
	-DRUN_DIR='"${run_dir}"'
AM_CFLAGS = $(CODE_COVERAGE_CFLAGS)
AM_LDFLAGS = $(CODE_COVERAGE_LDFLAGS)
AM_YFLAGS = -d
libknotd_la_YFLAGS = -pcf_ -d
libknotd_la_LFLAGS = # TODO: reentrant parser, prefix

BUILT_SOURCES =					\
	knot/conf/libknotd_la-cf-lex.c		\
	knot/conf/libknotd_la-cf-parse.c	\
	knot/conf/libknotd_la-cf-parse.h

CLEANFILES =					\
	knot/conf/libknotd_la-cf-lex.c		\
	knot/conf/libknotd_la-cf-parse.c	\
	knot/conf/libknotd_la-cf-parse.h

knotc_SOURCES =					\
	knot/ctl/knotc_main.c

knotd_SOURCES =					\
	knot/main.c

kdig_SOURCES =					\
	utils/dig/dig_exec.c			\
	utils/dig/dig_exec.h			\
	utils/dig/dig_main.c			\
	utils/dig/dig_params.c			\
	utils/dig/dig_params.h

khost_SOURCES =					\
	utils/dig/dig_exec.c			\
	utils/dig/dig_exec.h			\
	utils/dig/dig_params.c			\
	utils/dig/dig_params.h			\
	utils/host/host_main.c			\
	utils/host/host_params.c		\
	utils/host/host_params.h

knsupdate_SOURCES =				\
	utils/nsupdate/nsupdate_exec.c		\
	utils/nsupdate/nsupdate_exec.h		\
	utils/nsupdate/nsupdate_main.c		\
	utils/nsupdate/nsupdate_params.c	\
	utils/nsupdate/nsupdate_params.h

knsec3hash_SOURCES =				\
	utils/nsec3hash/nsec3hash_main.c

# static: shared (not in libknot)
libknots_la_SOURCES =				\
	common-knot/crc.h			\
	common-knot/evsched.c			\
	common-knot/evsched.h			\
	common-knot/fdset.c			\
	common-knot/fdset.h			\
	common-knot/heap.c			\
	common-knot/heap.h			\
	common-knot/hex.c			\
	common-knot/hex.h			\
	common-knot/ref.c			\
	common-knot/ref.h			\
	common-knot/strlcat.c			\
	common-knot/strlcat.h			\
	common-knot/strtonum.h			\
	common-knot/trim.h

# static: common shared (also in libknot)
libknotcs_la_SOURCES =				\
<<<<<<< HEAD
	libknot/internal/array-sort.h		\
	libknot/internal/base32hex.c		\
	libknot/internal/base32hex.h		\
	libknot/internal/base64.c		\
	libknot/internal/base64.h		\
	libknot/internal/binsearch.h		\
	libknot/internal/debug.h		\
	libknot/internal/errors.c		\
	libknot/internal/errors.h		\
	libknot/internal/getline.c		\
	libknot/internal/getline.h		\
	libknot/internal/hhash.c		\
	libknot/internal/hhash.h		\
	libknot/internal/lists.c		\
	libknot/internal/lists.h		\
	libknot/internal/log.c			\
	libknot/internal/log.h			\
	libknot/internal/mem.c			\
	libknot/internal/mem.h			\
	libknot/internal/mempattern.c		\
	libknot/internal/mempattern.h		\
	libknot/internal/mempool.c		\
	libknot/internal/mempool.h		\
	libknot/internal/namedb/namedb.h	\
	libknot/internal/namedb/namedb_lmdb.c	\
	libknot/internal/namedb/namedb_lmdb.h	\
	libknot/internal/namedb/namedb_trie.c	\
	libknot/internal/namedb/namedb_trie.h	\
	libknot/internal/net.c			\
	libknot/internal/net.h			\
	libknot/internal/print.c		\
	libknot/internal/print.h		\
	libknot/internal/sockaddr.c		\
	libknot/internal/sockaddr.h		\
	libknot/internal/strlcpy.c		\
	libknot/internal/strlcpy.h		\
	libknot/internal/trie/hat-trie.c	\
	libknot/internal/trie/hat-trie.h	\
	libknot/internal/trie/murmurhash3.c	\
	libknot/internal/trie/murmurhash3.h

=======
	common/array-sort.h			\
	common/base32hex.c			\
	common/base32hex.h			\
	common/base64.c				\
	common/base64.h				\
	common/binsearch.h			\
	common/debug.h				\
	common/errors.c				\
	common/errors.h				\
	common/getline.c			\
	common/getline.h			\
	common/hhash.c				\
	common/hhash.h				\
	common/lists.c				\
	common/lists.h				\
	common/log.c				\
	common/log.h				\
	common/macros.h				\
	common/mem.c				\
	common/mem.h				\
        common/mempattern.c			\
        common/mempattern.h			\
	common/mempool.c			\
	common/mempool.h			\
	common/namedb/namedb.h			\
	common/namedb/namedb_lmdb.c		\
	common/namedb/namedb_lmdb.h		\
	common/namedb/namedb_trie.c		\
	common/namedb/namedb_trie.h		\
	common/net.c				\
	common/net.h				\
	common/print.c				\
	common/print.h				\
	common/sockaddr.c			\
	common/sockaddr.h			\
	common/strlcpy.c			\
	common/strlcpy.h			\
	common/trie/hat-trie.c			\
	common/trie/hat-trie.h			\
	common/trie/murmurhash3.c		\
	common/trie/murmurhash3.h
>>>>>>> c6874dc3

# static: utilities shared
libknotus_la_SOURCES =				\
	utils/common/exec.c			\
	utils/common/exec.h			\
	utils/common/msg.c			\
	utils/common/msg.h			\
	utils/common/netio.c			\
	utils/common/netio.h			\
	utils/common/params.c			\
	utils/common/params.h			\
	utils/common/resolv.c			\
	utils/common/resolv.h			\
	utils/common/token.c			\
	utils/common/token.h

# dynamic: libknot
libknot_la_LDFLAGS =				\
	$(AM_LDFLAGS)				\
	-version-info 0:1:0

libknot_la_SOURCES =				\
	libknot/binary.c			\
	libknot/binary.h			\
	libknot/consts.c			\
	libknot/consts.h			\
	libknot/consts.h			\
	libknot/descriptor.c			\
	libknot/descriptor.h			\
	libknot/dname.c				\
	libknot/dname.h				\
	libknot/dnssec/bitmap.h			\
	libknot/dnssec/config.h			\
	libknot/dnssec/crypto.c			\
	libknot/dnssec/crypto.h			\
	libknot/dnssec/key.c			\
	libknot/dnssec/key.h			\
	libknot/dnssec/policy.c			\
	libknot/dnssec/policy.h			\
	libknot/dnssec/random.h			\
	libknot/dnssec/rrset-sign.c		\
	libknot/dnssec/rrset-sign.h		\
	libknot/dnssec/sig0.c			\
	libknot/dnssec/sig0.h			\
	libknot/dnssec/sign.c			\
	libknot/dnssec/sign.h			\
	libknot/errcode.c			\
	libknot/errcode.h			\
	libknot/libknot.h			\
	libknot/packet/compr.c			\
	libknot/packet/compr.h			\
	libknot/packet/pkt.c			\
	libknot/packet/pkt.h			\
	libknot/packet/rrset-wire.c		\
	libknot/packet/rrset-wire.h		\
	libknot/packet/wire.h			\
	libknot/processing/layer.c		\
	libknot/processing/layer.h		\
	libknot/processing/overlay.c		\
	libknot/processing/overlay.h		\
	libknot/processing/requestor.c		\
	libknot/processing/requestor.h		\
	libknot/rdata.c				\
	libknot/rdata.h				\
	libknot/rdataset.c			\
	libknot/rdataset.h			\
	libknot/rrset-dump.c			\
	libknot/rrset-dump.h			\
	libknot/rrset.c				\
	libknot/rrset.h				\
	libknot/rrtype/aaaa.h			\
	libknot/rrtype/dnskey.h			\
	libknot/rrtype/naptr.h			\
	libknot/rrtype/nsec.h			\
	libknot/rrtype/nsec.h			\
	libknot/rrtype/nsec.h			\
	libknot/rrtype/nsec3.c			\
	libknot/rrtype/nsec3.h			\
	libknot/rrtype/nsec3param.c		\
	libknot/rrtype/nsec3param.h		\
	libknot/rrtype/opt.c			\
	libknot/rrtype/opt.h			\
	libknot/rrtype/rdname.h			\
	libknot/rrtype/rrsig.h			\
	libknot/rrtype/soa.h			\
	libknot/rrtype/tsig.c			\
	libknot/rrtype/tsig.h			\
	libknot/tsig-op.c			\
	libknot/tsig-op.h			\
	libknot/internal/endian.h		\
	libknot/internal/tolower.c		\
	libknot/internal/tolower.h		\
	libknot/internal/utils.c		\
	libknot/internal/utils.h

# static: server shared
libknotd_la_SOURCES =				\
	knot/conf/cf-lex.l			\
	knot/conf/cf-parse.y			\
	knot/conf/conf.c			\
	knot/conf/conf.h			\
	knot/conf/extra.c			\
	knot/conf/extra.h			\
	knot/conf/includes.c			\
	knot/conf/includes.h			\
	knot/ctl/estimator.c			\
	knot/ctl/estimator.h			\
	knot/ctl/process.c			\
	knot/ctl/process.h			\
	knot/ctl/remote.c			\
	knot/ctl/remote.h			\
	knot/dnssec/nsec-chain.c		\
	knot/dnssec/nsec-chain.h		\
	knot/dnssec/nsec3-chain.c		\
	knot/dnssec/nsec3-chain.h		\
	knot/dnssec/zone-events.c		\
	knot/dnssec/zone-events.h		\
	knot/dnssec/zone-keys.c			\
	knot/dnssec/zone-keys.h			\
	knot/dnssec/zone-nsec.c			\
	knot/dnssec/zone-nsec.h			\
	knot/dnssec/zone-sign.c			\
	knot/dnssec/zone-sign.h			\
	knot/knot.h				\
	knot/modules/synth_record.c		\
	knot/modules/synth_record.h		\
	knot/nameserver/axfr.c			\
	knot/nameserver/axfr.h			\
	knot/nameserver/capture.c		\
	knot/nameserver/capture.h		\
	knot/nameserver/chaos.c			\
	knot/nameserver/chaos.h			\
	knot/nameserver/internet.c		\
	knot/nameserver/internet.h		\
	knot/nameserver/ixfr.c			\
	knot/nameserver/ixfr.h			\
	knot/nameserver/notify.c		\
	knot/nameserver/notify.h		\
	knot/nameserver/nsec_proofs.c		\
	knot/nameserver/nsec_proofs.h		\
	knot/nameserver/process_answer.c	\
	knot/nameserver/process_answer.h	\
	knot/nameserver/process_query.c		\
	knot/nameserver/process_query.h		\
	knot/nameserver/query_module.c		\
	knot/nameserver/query_module.h		\
	knot/nameserver/tsig_ctx.c		\
	knot/nameserver/tsig_ctx.h		\
	knot/nameserver/update.c		\
	knot/nameserver/update.h		\
	knot/other/debug.h			\
	knot/server/dthreads.c			\
	knot/server/dthreads.h			\
	knot/server/journal.c			\
	knot/server/journal.h			\
	knot/server/rrl.c			\
	knot/server/rrl.h			\
	knot/server/serialization.c		\
	knot/server/serialization.h		\
	knot/server/server.c			\
	knot/server/server.h			\
	knot/server/tcp-handler.c		\
	knot/server/tcp-handler.h		\
	knot/server/udp-handler.c		\
	knot/server/udp-handler.h		\
	knot/updates/acl.c			\
	knot/updates/acl.h			\
	knot/updates/apply.c			\
	knot/updates/apply.h			\
	knot/updates/changesets.c		\
	knot/updates/changesets.h		\
	knot/updates/ddns.c			\
	knot/updates/ddns.h			\
	knot/updates/zone-update.c		\
	knot/updates/zone-update.h		\
	knot/worker/pool.c			\
	knot/worker/pool.h			\
	knot/worker/queue.c			\
	knot/worker/queue.h			\
	knot/zone/contents.c			\
	knot/zone/contents.h			\
	knot/zone/events/events.c		\
	knot/zone/events/events.h		\
	knot/zone/events/handlers.c		\
	knot/zone/events/handlers.h		\
	knot/zone/events/replan.c		\
	knot/zone/events/replan.h		\
	knot/zone/node.c			\
	knot/zone/node.h			\
	knot/zone/semantic-check.c		\
	knot/zone/semantic-check.h		\
	knot/zone/timers.c			\
	knot/zone/timers.h			\
	knot/zone/zone-diff.c			\
	knot/zone/zone-diff.h			\
	knot/zone/zone-dump.c			\
	knot/zone/zone-dump.h			\
	knot/zone/zone-load.c			\
	knot/zone/zone-load.h			\
	knot/zone/zone-tree.c			\
	knot/zone/zone-tree.h			\
	knot/zone/zone.c			\
	knot/zone/zone.h			\
	knot/zone/zonedb-load.c			\
	knot/zone/zonedb-load.h			\
	knot/zone/zonedb.c			\
	knot/zone/zonedb.h			\
	knot/zone/zonefile.c			\
	knot/zone/zonefile.h

# libraries
libknot_la_LIBADD  = libknotcs.la zscanner/libzscanner.la
libknotd_la_LIBADD = libknots.la libknotcs.la libknot.la
libknotus_la_LIBADD = libknots.la libknotcs.la libknot.la
libknotd_la_CPPFLAGS = $(AM_CPPFLAGS) $(lmdb_CFLAGS)
libknotd_la_LDFLAGS = $(AM_LDFLAGS) $(lmdb_LIBS)
libknotus_la_CPPFLAGS = $(AM_CPPFLAGS) $(libidn_CFLAGS)
libknotus_la_LDFLAGS = $(AM_LDFLAGS) $(libidn_LIBS)
libknotcs_la_CPPFLAGS = $(AM_CPPFLAGS) $(systemd_CFLAGS) $(lmdb_CFLAGS)
libknotcs_la_LDFLAGS = $(AM_LDFLAGS) $(systemd_LIBS) $(lmdb_LIBS)

# sbin programs
knotd_LDADD = libknot.la libknotd.la $(systemd_LIBS) $(lmdb_LIBS)
knotc_LDADD = libknot.la libknotd.la

# bin programs
BIN_LIBS = libknotus.la libknots.la
kdig_LDADD       = $(BIN_LIBS) $(libidn_LIBS)
khost_LDADD      = $(BIN_LIBS) $(libidn_LIBS)
knsupdate_LDADD  = $(BIN_LIBS) zscanner/libzscanner.la
knsec3hash_LDADD = $(BIN_LIBS)

if HAVE_DNSTAP
libknotd_la_SOURCES +=				\
	knot/modules/dnstap.c			\
	knot/modules/dnstap.h

kdig_LDADD         += dnstap/libdnstap.la
khost_LDADD        += dnstap/libdnstap.la
libknotd_la_LIBADD += dnstap/libdnstap.la
endif

# Create storage and run-time directories
install-data-hook:
	$(INSTALL) -d $(DESTDIR)/@config_dir@
	$(INSTALL) -d $(DESTDIR)/@run_dir@
	$(INSTALL) -d $(DESTDIR)/@storage_dir@<|MERGE_RESOLUTION|>--- conflicted
+++ resolved
@@ -80,7 +80,6 @@
 
 # static: common shared (also in libknot)
 libknotcs_la_SOURCES =				\
-<<<<<<< HEAD
 	libknot/internal/array-sort.h		\
 	libknot/internal/base32hex.c		\
 	libknot/internal/base32hex.h		\
@@ -98,6 +97,7 @@
 	libknot/internal/lists.h		\
 	libknot/internal/log.c			\
 	libknot/internal/log.h			\
+	libknot/internal/macros.h		\
 	libknot/internal/mem.c			\
 	libknot/internal/mem.h			\
 	libknot/internal/mempattern.c		\
@@ -121,50 +121,6 @@
 	libknot/internal/trie/hat-trie.h	\
 	libknot/internal/trie/murmurhash3.c	\
 	libknot/internal/trie/murmurhash3.h
-
-=======
-	common/array-sort.h			\
-	common/base32hex.c			\
-	common/base32hex.h			\
-	common/base64.c				\
-	common/base64.h				\
-	common/binsearch.h			\
-	common/debug.h				\
-	common/errors.c				\
-	common/errors.h				\
-	common/getline.c			\
-	common/getline.h			\
-	common/hhash.c				\
-	common/hhash.h				\
-	common/lists.c				\
-	common/lists.h				\
-	common/log.c				\
-	common/log.h				\
-	common/macros.h				\
-	common/mem.c				\
-	common/mem.h				\
-        common/mempattern.c			\
-        common/mempattern.h			\
-	common/mempool.c			\
-	common/mempool.h			\
-	common/namedb/namedb.h			\
-	common/namedb/namedb_lmdb.c		\
-	common/namedb/namedb_lmdb.h		\
-	common/namedb/namedb_trie.c		\
-	common/namedb/namedb_trie.h		\
-	common/net.c				\
-	common/net.h				\
-	common/print.c				\
-	common/print.h				\
-	common/sockaddr.c			\
-	common/sockaddr.h			\
-	common/strlcpy.c			\
-	common/strlcpy.h			\
-	common/trie/hat-trie.c			\
-	common/trie/hat-trie.h			\
-	common/trie/murmurhash3.c		\
-	common/trie/murmurhash3.h
->>>>>>> c6874dc3
 
 # static: utilities shared
 libknotus_la_SOURCES =				\
