#include <stdio.h>
#include <stdint.h>
#include <assert.h>
#include <stdlib.h>

#include "debug.h"
#include "dnslib/dnslib.h"

void dnslib_rdata_dump(dnslib_rdata_t *rdata, uint32_t type, char loaded_zone)
{
#if defined(DNSLIB_ZONE_DEBUG) || defined(DNSLIB_RDATA_DEBUG)
	printf("      ------- RDATA -------\n");
	if (rdata == NULL) {
		printf("      There are no rdata in this RRset!\n");
		printf("      ------- RDATA -------\n");
		return;
	}
	dnslib_rrtype_descriptor_t *desc = dnslib_rrtype_descriptor_by_type(type);
	assert(desc != NULL);
	char *name;

	for (int i = 0; i < rdata->count; i++) {
		if (desc->wireformat[i] == DNSLIB_RDATA_WF_COMPRESSED_DNAME ||
		    desc->wireformat[i] == DNSLIB_RDATA_WF_UNCOMPRESSED_DNAME ||
		    desc->wireformat[i] == DNSLIB_RDATA_WF_LITERAL_DNAME ) {
			assert(rdata->items[i].dname != NULL);
			name = dnslib_dname_to_str(rdata->items[i].dname);
			printf("      DNAME: %d: %s\n",
			       i, name);
			free(name);
			if (loaded_zone) {
				if (rdata->items[i].dname->node) {
					name =
					dnslib_dname_to_str(rdata->items[i].dname->node->owner);
					printf("      Has node owner: %s\n", name);
					free(name);
				} else {
					printf("      No node set\n");
				}
			}
			printf("      labels: ");
			hex_print((char *)rdata->items[i].dname->labels,
			          rdata->items[i].dname->label_count);

		} else {
			assert(rdata->items[i].raw_data != NULL);
			printf("      %d: raw_data: length: %d\n", i,
			       *(rdata->items[i].raw_data));
			printf("      ");
<<<<<<< HEAD
			hex_print(((char *)rdata->items[i].raw_data)/*[
				(desc->wireformat[i]
				 == DNSLIB_RDATA_WF_BINARYWITHLENGTH) ? 0 : 1]*/,
				  rdata->items[i].raw_data[0] + 2);
=======
			hex_print(((char *)(rdata->items[i].raw_data + 1)),
				  rdata->items[i].raw_data[0]);
>>>>>>> ba0b4f5b
		}
	}
	printf("      ------- RDATA -------\n");
#endif
}

void dnslib_rrsig_dump(dnslib_rrsig_set_t *rrsig, char loaded_zone)
{
#if defined(DNSLIB_ZONE_DEBUG) || defined(DNSLIB_RRSET_DEBUG)
	printf("    ------- RRSIG -------\n");
	if (rrsig == NULL) {
		printf("    RRSIG is not set\n");
		printf("    ------- RRSIG -------\n");
		return;
	}
	printf("    type: %s\n", dnslib_rrtype_to_string(rrsig->type));
	printf("    class: %d\n", rrsig->rclass);
	printf("    ttl: %d\n", rrsig->ttl);

	dnslib_rdata_t *tmp = rrsig->rdata;

	if (tmp == NULL) {
		return;
	}

	while (tmp->next != rrsig->rdata) {
		dnslib_rdata_dump(tmp, DNSLIB_RRTYPE_RRSIG, loaded_zone);
		tmp = tmp->next;
	}

	dnslib_rdata_dump(tmp, DNSLIB_RRTYPE_RRSIG, loaded_zone); 

	printf("    ------- RRSIG -------\n");
#endif
}

void dnslib_rrset_dump(dnslib_rrset_t *rrset, char loaded_zone)
{
#if defined(DNSLIB_ZONE_DEBUG) || defined(DNSLIB_RRSET_DEBUG)
	printf("  ------- RRSET -------\n");
	printf("  %p\n", rrset);
	char *name = dnslib_dname_to_str(rrset->owner);
	printf("  owner: %s\n", name);
	free(name);
	printf("  type: %s\n", dnslib_rrtype_to_string(rrset->type));
	printf("  class: %d\n", rrset->rclass);
	printf("  ttl: %d\n", rrset->ttl);

	dnslib_rrsig_dump(rrset->rrsigs, loaded_zone);

	if (rrset->rdata == NULL) {
		printf("  NO RDATA!\n");
		printf("  ------- RRSET -------\n");
		return;
	}

	dnslib_rdata_t *tmp = rrset->rdata;

	while (tmp->next != rrset->rdata) {
		dnslib_rdata_dump(tmp, rrset->type, loaded_zone);
		tmp = tmp->next;
	}

	dnslib_rdata_dump(tmp, rrset->type, loaded_zone);

	printf("  ------- RRSET -------\n");
#endif
}

void dnslib_node_dump(dnslib_node_t *node, void *data)
{
#if defined(DNSLIB_ZONE_DEBUG) || defined(DNSLIB_NODE_DEBUG)
	char loaded_zone = *((char*) data);
	printf("------- NODE --------\n");
	printf("owner: %s\n", dnslib_dname_to_str(node->owner));
	printf("labels: ");
	hex_print((char *)node->owner->labels, node->owner->label_count);
	printf("node/id: %p\n", node->owner->node);

	if (dnslib_node_is_deleg_point(node)) {
		printf("delegation point\n");
	}

	if (dnslib_node_is_non_auth(node)) {
		printf("non-authoritative node\n");
	}

	char *name;

	if (node->parent != NULL) {
		name = dnslib_dname_to_str(node->parent->owner);
		printf("parent: %s\n", name);
		free(name);
	} else {
		printf("no parent\n");
	}

	const skip_node_t *skip_node =
		skip_first(node->rrsets);

	if (skip_node == NULL) {
		printf("Node is empty!\n");
		printf("------- NODE --------\n");
		return;
	}

	printf("Wildcard child: ");

	if (node->wildcard_child != NULL) {
		name = dnslib_dname_to_str(node->wildcard_child->owner);
		printf("%s\n", name);
		free(name);
	} else {
		printf("none\n");
	}

	dnslib_rrset_t *tmp = (dnslib_rrset_t *)skip_node->value;

	dnslib_rrset_dump(tmp, loaded_zone);

	while ((skip_node = skip_next(skip_node)) != NULL) {
		tmp = (dnslib_rrset_t *)skip_node->value;
	//	assert(tmp->owner->node == node);
		dnslib_rrset_dump(tmp, loaded_zone);
	}
	//assert(node->owner->node == node);
	printf("------- NODE --------\n");
#endif
}

void dnslib_zone_dump(dnslib_zone_t *zone, char loaded_zone)
{
#if defined(DNSLIB_ZONE_DEBUG)
	printf("------- ZONE --------\n");

	dnslib_zone_tree_apply_inorder(zone, dnslib_node_dump, (void *)&loaded_zone);

	printf("------- ZONE --------\n");
	
	printf("------- NSEC 3 tree -\n");

	dnslib_zone_nsec3_apply_inorder(zone, dnslib_node_dump, (void *)&loaded_zone);

	printf("------- NSEC 3 tree -\n");
#endif
}<|MERGE_RESOLUTION|>--- conflicted
+++ resolved
@@ -47,15 +47,8 @@
 			printf("      %d: raw_data: length: %d\n", i,
 			       *(rdata->items[i].raw_data));
 			printf("      ");
-<<<<<<< HEAD
-			hex_print(((char *)rdata->items[i].raw_data)/*[
-				(desc->wireformat[i]
-				 == DNSLIB_RDATA_WF_BINARYWITHLENGTH) ? 0 : 1]*/,
-				  rdata->items[i].raw_data[0] + 2);
-=======
 			hex_print(((char *)(rdata->items[i].raw_data + 1)),
 				  rdata->items[i].raw_data[0]);
->>>>>>> ba0b4f5b
 		}
 	}
 	printf("      ------- RDATA -------\n");
