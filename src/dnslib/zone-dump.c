--- conflicted
+++ resolved
@@ -1210,21 +1210,21 @@
 	assert(data != NULL);
 	arg_t *args = (arg_t *)data;
 
-<<<<<<< HEAD
 	dnslib_rrset_t **rrsets = dnslib_node_get_rrsets(node);
 	short count = dnslib_node_rrset_count(node);
 
 	assert(count == 0 || rrsets != NULL);
+
+	dnslib_zone_t *zone = (dnslib_zone_t *)args->arg1;
+
+	assert(zone);
 
 	for (int i = 0; i < count; ++i) {
 		assert(rrsets[i] != NULL);
 		dnslib_zone_save_enclosers_rrset(rrsets[i],
-		                                 (dnslib_zone_t *)args->arg1,
-		                                 (skip_list_t *)args->arg2);
-=======
-	dnslib_zone_t *zone = (dnslib_zone_t *)args->arg1;
-
-	assert(zone);
+						 zone,
+						 (skip_list_t *)args->arg2);
+	}
 
 	dnslib_node_t *first_node = (dnslib_node_t *)args->arg4;
 	dnslib_node_t **last_node = (dnslib_node_t **)args->arg5;
@@ -1233,21 +1233,13 @@
 
 	char do_checks = *((char *)(args->arg3));
 
-	for (int i = 0; i < DNSLIB_COMPRESSIBLE_TYPES; ++i) {
-		dnslib_zone_save_enclosers_node(node,
-						dnslib_compressible_types[i],
-						zone,
-						(skip_list_t *)args->arg2);
-	}
-
-	 if (do_checks) {
+	if (do_checks) {
 		 semantic_checks_plain(zone, node, do_checks, handler);
 	}
 
 	if (do_checks > 1) {
 		semantic_checks_dnssec(zone, node, first_node, last_node,
 				       handler, do_checks == 3);	
->>>>>>> 0efda5a3
 	}
 }
 
