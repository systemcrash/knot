#include <stdint.h>
#include <stdlib.h>
#include <assert.h>
#include <string.h>

#include "rdata.h"
#include "common.h"
#include "descriptor.h"
#include "dname.h"

/*----------------------------------------------------------------------------*/
/* Non-API functions                                                          */
/*----------------------------------------------------------------------------*/

static int dnslib_rdata_compare_binary(const uint8_t *d1, const uint8_t *d2,
                                       int count1, int count2)
{
	int i1 = 0, i2 = 0;

	// length stored in the first octet
	if (count1 < 0) {
		// take count from the first byte
		count1 = (int)d1[0];
		// and start from the second byte
		i1 = 1;
	}
	if (count2 < 0) {	// dtto
		count2 = (int)d2[0];
		i2 = 1;
	}


	while (i1 < count1 && i2 < count2 && d1[i1] == d2[i2]) {
		++i1;
		++i2;
	}

	if (i1 == count1 && i2 == count2) {
		return 0;
	}

	if (i1 == count1 && i2 < count2) {
		return -1;
	} else if (i2 == count2 && i1 < count1) {
		return 1;
	} else {
		assert(i1 < count1 && i2 < count2);
		return (d1[i1] < d2[i2]) ? -1 : 1;
	}
}

/*----------------------------------------------------------------------------*/
/* API functions                                                              */
/*----------------------------------------------------------------------------*/

dnslib_rdata_t *dnslib_rdata_new()
{
	dnslib_rdata_t *rdata =
		(dnslib_rdata_t *)malloc(sizeof(dnslib_rdata_t));
	if (rdata == NULL) {
		ERR_ALLOC_FAILED;
		return NULL;
	}

	rdata->items = NULL;
	rdata->count = 0;

	rdata->next = NULL;

	return rdata;
}

/*----------------------------------------------------------------------------*/

int dnslib_rdata_set_item(dnslib_rdata_t *rdata, uint pos,
                          dnslib_rdata_item_t item)
{
	if (pos >= rdata->count) {
		return -1;
	}
	rdata->items[pos] = item; // this should copy the union; or use memcpy?
	return 0;
}

/*----------------------------------------------------------------------------*/

int dnslib_rdata_set_items(dnslib_rdata_t *rdata,
                           const dnslib_rdata_item_t *items, uint count)
{
	if (rdata == NULL || items == NULL || count == 0) {
		return 1;
	}

	if (rdata->items != NULL) {	// not empty
		return -1;
	}

	assert(rdata->count == 0);
	if ((rdata->items = (dnslib_rdata_item_t *)malloc(
	                     count * sizeof(dnslib_rdata_item_t))) == NULL) {
		ERR_ALLOC_FAILED;
		return -2;
	}

	memcpy(rdata->items, items, count * sizeof(dnslib_rdata_item_t));
	rdata->count = count;

	return 0;
}

/*----------------------------------------------------------------------------*/

const dnslib_rdata_item_t *dnslib_rdata_get_item(const dnslib_rdata_t *rdata,
                                                 uint pos)
{
	if (pos >= rdata->count) {
		return NULL;
	} else {
		return &rdata->items[pos];
	}
}

/*----------------------------------------------------------------------------*/

int dnslib_rdata_item_set_dname(dnslib_rdata_t *rdata, uint pos,
                                dnslib_dname_t *dname)
{
	if (pos >= rdata->count) {
		return -1;
	}

	rdata->items[pos].dname = dname;

	return 0;
}

/*----------------------------------------------------------------------------*/

int dnslib_rdata_item_set_raw_data(dnslib_rdata_t *rdata, uint pos,
                                   uint8_t *raw_data)
{
	if (pos >= rdata->count) {
		return -1;
	}

	rdata->items[pos].raw_data = raw_data;

	return 0;
}

/*----------------------------------------------------------------------------*/

void dnslib_rdata_free(dnslib_rdata_t **rdata)
{
	if (rdata == NULL || *rdata == NULL) {
		return;
	}

	if ((*rdata)->items) {
		free((*rdata)->items);
	}
	free(*rdata);
	*rdata = NULL;
}

/*----------------------------------------------------------------------------*/

<<<<<<< HEAD
void dnslib_rdata_free_tmp(dnslib_rdata_t **rdata, int free_items, uint type)
=======
void dnslib_rdata_deep_free(dnslib_rdata_t **rdata, uint type)
>>>>>>> 77e77348
{
	if (rdata == NULL || *rdata == NULL) {
		return;
	}

	dnslib_rrtype_descriptor_t *desc =
		dnslib_rrtype_descriptor_by_type(type);
	assert(desc != NULL);
<<<<<<< HEAD
=======

>>>>>>> 77e77348
	for (int i = 0; i < desc->length; i++) {
		if (&((*rdata)->items[i]) == NULL) {
			continue;
		}
<<<<<<< HEAD
		if (desc->wireformat[i] == DNSLIB_RDATA_WF_COMPRESSED_DNAME ||
		desc->wireformat[i] == DNSLIB_RDATA_WF_UNCOMPRESSED_DNAME ||
		desc->wireformat[i] == DNSLIB_RDATA_WF_LITERAL_DNAME )	{
			if (((*rdata)->items[i].dname != NULL) &&
			    ((*rdata)->items[i].dname->node == 0)) {
=======
		if (desc->wireformat[i] == DNSLIB_RDATA_WF_COMPRESSED_DNAME
		    || desc->wireformat[i] == DNSLIB_RDATA_WF_UNCOMPRESSED_DNAME
		    || desc->wireformat[i] == DNSLIB_RDATA_WF_LITERAL_DNAME ) {
			if (((*rdata)->items[i].dname != NULL) &&
			    ((*rdata)->items[i].dname->node == NULL)) {
>>>>>>> 77e77348
				dnslib_dname_free(&(*rdata)->items[i].dname);
			}
		} else {
			free((*rdata)->items[i].raw_data);
		}
	}

	if ((*rdata)->items) {
		free((*rdata)->items);
	}
	free(*rdata);
	*rdata = NULL;
}

/*----------------------------------------------------------------------------*/

uint dnslib_rdata_wire_size(const dnslib_rdata_t *rdata,
                            const uint8_t *format)
{
	uint size = 0;

	for (int i = 0; i < rdata->count; ++i) {
		switch (format[i]) {
		case DNSLIB_RDATA_WF_COMPRESSED_DNAME:
		case DNSLIB_RDATA_WF_UNCOMPRESSED_DNAME:
		case DNSLIB_RDATA_WF_LITERAL_DNAME:
			size += dnslib_dname_size(rdata->items[i].dname);
			break;
		case DNSLIB_RDATA_WF_BYTE:
			size += 1;
			break;
		case DNSLIB_RDATA_WF_SHORT:
			size += 2;
			break;
		case DNSLIB_RDATA_WF_LONG:
			size += 4;
			break;
		case DNSLIB_RDATA_WF_A:
			size += 4;
			break;
		case DNSLIB_RDATA_WF_AAAA:
			size += 16;
			break;
		case DNSLIB_RDATA_WF_BINARY:
		case DNSLIB_RDATA_WF_APL:            // saved as binary
		case DNSLIB_RDATA_WF_IPSECGATEWAY:   // saved as binary
			size += rdata->items[i].raw_data[0];
			break;
		case DNSLIB_RDATA_WF_TEXT:
		case DNSLIB_RDATA_WF_BINARYWITHLENGTH:
			size += rdata->items[i].raw_data[0] + 1;
			break;
		default:
			assert(0);
		}
	}
	return size;
}

/*----------------------------------------------------------------------------*/

int dnslib_rdata_to_wire(const dnslib_rdata_t *rdata, const uint8_t *format,
                         uint8_t *buffer, uint buf_size)
{
	uint copied = 0;
	uint8_t tmp[DNSLIB_MAX_RDATA_WIRE_SIZE];
	uint8_t *to = tmp;

	for (int i = 0; i < rdata->count; ++i) {
		assert(copied < DNSLIB_MAX_RDATA_WIRE_SIZE);

		const uint8_t *from = rdata->items[i].raw_data;
		uint size = 0;

		switch (format[i]) {
		case DNSLIB_RDATA_WF_COMPRESSED_DNAME:
		case DNSLIB_RDATA_WF_UNCOMPRESSED_DNAME:
		case DNSLIB_RDATA_WF_LITERAL_DNAME:
			size = dnslib_dname_size(rdata->items[i].dname);
			from = dnslib_dname_name(rdata->items[i].dname);

			break;
		case DNSLIB_RDATA_WF_BYTE:
			size = 1;
			break;
		case DNSLIB_RDATA_WF_SHORT:
			size = 2;
			break;
		case DNSLIB_RDATA_WF_LONG:
			size = 4;
			break;
		case DNSLIB_RDATA_WF_A:
			size = 4;
			break;
		case DNSLIB_RDATA_WF_AAAA:
			size = 16;
			break;
		case DNSLIB_RDATA_WF_TEXT:
		case DNSLIB_RDATA_WF_BINARYWITHLENGTH:
			// size stored in the first byte, but
			// the first byte also needs to be copied
			size = rdata->items[i].raw_data[0] + 1;
			break;
		case DNSLIB_RDATA_WF_BINARY:
		case DNSLIB_RDATA_WF_APL:            // saved as binary
		case DNSLIB_RDATA_WF_IPSECGATEWAY:   // saved as binary
			// size stored in the first byte, first
			// byte must not be copied
			size = rdata->items[i].raw_data[0];
			++from;
			break;
		default:
			assert(0);
		}

		assert(size != 0);
		assert(copied + size < DNSLIB_MAX_RDATA_WIRE_SIZE);

		memcpy(to, from, size);
		to += size;
		copied += size;
	}

	if (copied > buf_size) {
		log_warning("Not enough place allocated for function "
		            "dnslib_rdata_to_wire(). Allocated %u, need %u\n",
		            buf_size, copied);
		return -1;
	}

	memcpy(buffer, tmp, copied);
	return 0;
}

/*----------------------------------------------------------------------------*/

int dnslib_rdata_compare(const dnslib_rdata_t *r1, const dnslib_rdata_t *r2,
                         const uint8_t *format)
{
	uint count = (r1->count < r2->count) ? r1->count : r2->count;

	int cmp = 0;

	for (int i = 0; i < count; ++i) {
		dnslib_rdata_item_t *item1 = &r1->items[i];
		dnslib_rdata_item_t *item2 = &r2->items[i];

		const uint8_t *data1 = r1->items[i].raw_data;
		const uint8_t *data2 = r2->items[i].raw_data;
		int size1, size2;

		switch (format[i]) {
		case DNSLIB_RDATA_WF_COMPRESSED_DNAME:
		case DNSLIB_RDATA_WF_UNCOMPRESSED_DNAME:
		case DNSLIB_RDATA_WF_LITERAL_DNAME:
			data1 = dnslib_dname_name(item1->dname);
			size1 = dnslib_dname_size(item1->dname);
			data2 = dnslib_dname_name(item2->dname);
			size2 = dnslib_dname_size(item2->dname);
			break;
		case DNSLIB_RDATA_WF_BYTE:
			size1 = size2 = 1;
			break;
		case DNSLIB_RDATA_WF_SHORT:
			size1 = size2 = 2;
			break;
		case DNSLIB_RDATA_WF_LONG:
			size1 = size2 = 4;
			break;
		case DNSLIB_RDATA_WF_A:
			size1 = size2 = 4;
			break;
		case DNSLIB_RDATA_WF_AAAA:
			size1 = size2 = 16;
			break;
		case DNSLIB_RDATA_WF_TEXT:
		case DNSLIB_RDATA_WF_BINARYWITHLENGTH:
			size1 = (int)item1->raw_data[0] + 1;
			size2 = (int)item1->raw_data[0] + 1;
			break;
		case DNSLIB_RDATA_WF_BINARY:
		case DNSLIB_RDATA_WF_APL:            // saved as binary
		case DNSLIB_RDATA_WF_IPSECGATEWAY:   // saved as binary
			size1 = -1;
			size2 = -1;
			break;
		default:
			assert(0);
		}

		cmp = dnslib_rdata_compare_binary(data1, data2, size1, size2);

		if (cmp != 0) {
			return cmp;
		}
	}

	assert(cmp == 0);
	return 0;
}<|MERGE_RESOLUTION|>--- conflicted
+++ resolved
@@ -65,8 +65,6 @@
 	rdata->items = NULL;
 	rdata->count = 0;
 
-	rdata->next = NULL;
-
 	return rdata;
 }
 
@@ -165,11 +163,7 @@
 
 /*----------------------------------------------------------------------------*/
 
-<<<<<<< HEAD
-void dnslib_rdata_free_tmp(dnslib_rdata_t **rdata, int free_items, uint type)
-=======
 void dnslib_rdata_deep_free(dnslib_rdata_t **rdata, uint type)
->>>>>>> 77e77348
 {
 	if (rdata == NULL || *rdata == NULL) {
 		return;
@@ -178,27 +172,16 @@
 	dnslib_rrtype_descriptor_t *desc =
 		dnslib_rrtype_descriptor_by_type(type);
 	assert(desc != NULL);
-<<<<<<< HEAD
-=======
-
->>>>>>> 77e77348
+
 	for (int i = 0; i < desc->length; i++) {
 		if (&((*rdata)->items[i]) == NULL) {
 			continue;
 		}
-<<<<<<< HEAD
-		if (desc->wireformat[i] == DNSLIB_RDATA_WF_COMPRESSED_DNAME ||
-		desc->wireformat[i] == DNSLIB_RDATA_WF_UNCOMPRESSED_DNAME ||
-		desc->wireformat[i] == DNSLIB_RDATA_WF_LITERAL_DNAME )	{
-			if (((*rdata)->items[i].dname != NULL) &&
-			    ((*rdata)->items[i].dname->node == 0)) {
-=======
 		if (desc->wireformat[i] == DNSLIB_RDATA_WF_COMPRESSED_DNAME
 		    || desc->wireformat[i] == DNSLIB_RDATA_WF_UNCOMPRESSED_DNAME
 		    || desc->wireformat[i] == DNSLIB_RDATA_WF_LITERAL_DNAME ) {
 			if (((*rdata)->items[i].dname != NULL) &&
 			    ((*rdata)->items[i].dname->node == NULL)) {
->>>>>>> 77e77348
 				dnslib_dname_free(&(*rdata)->items[i].dname);
 			}
 		} else {
