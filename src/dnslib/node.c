--- conflicted
+++ resolved
@@ -30,15 +30,11 @@
 	ret->parent = parent;
 	ret->next = NULL;
 	ret->rrsets = skip_create_list(compare_rrset_types);
-<<<<<<< HEAD
-	ret->next = NULL;
-=======
 
 	ret->avl.avl_left = NULL;
 	ret->avl.avl_right = NULL;
 	ret->avl.avl_height = 0;
 
->>>>>>> 2fcbfcb9
 	return ret;
 }
 
