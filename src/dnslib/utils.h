--- conflicted
+++ resolved
@@ -14,8 +14,6 @@
 
 #include <string.h>
 #include <stdint.h>
-<<<<<<< HEAD
-=======
 #include <stdio.h>
 #include "common/print.h"
 
@@ -27,7 +25,6 @@
 {
 	hex_print(data, length);
 }
->>>>>>> 81475ba8
 
 /*!
  * \brief A general purpose lookup table.
