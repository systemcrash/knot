#include <config.h>
#include <stdlib.h>
#include <assert.h>

#include <urcu.h>

#include "dnslib/dnslib-common.h"
#include "dnslib/zonedb.h"
#include "dnslib/zone.h"
#include "dnslib/dname.h"
#include "dnslib/node.h"
#include "dnslib/error.h"
#include "dnslib/debug.h"
#include "common/general-tree.h"

/*----------------------------------------------------------------------------*/
/* Non-API functions                                                          */
/*----------------------------------------------------------------------------*/
/*!
 * \brief Compares the two arguments interpreted as zone names (domain names).
 *
 * Use this function with generic data structures (such as the skip list).
 *
 * \param d1 First zone name.
 * \param d2 Second zone name.
 *
 * \retval 0 if the two zone names are equal.
 * \retval < 0 if \a d1 is before \a d2 in canonical order.
 * \retval > 0 if \a d1 is after \a d2 in canonical order.
 */
static int dnslib_zonedb_compare_zone_names(void *p1, void *p2)
{
	const dnslib_zone_t *zone1 = (const dnslib_zone_t *)p1;
	const dnslib_zone_t *zone2 = (const dnslib_zone_t *)p2;

	int ret = dnslib_dname_compare(zone1->name, zone2->name);

DEBUG_DNSLIB_ZONEDB(
	char *name1 = dnslib_dname_to_str(zone1->name);
	char *name2 = dnslib_dname_to_str(zone2->name);
	debug_dnslib_zonedb("Compared names %s and %s, result: %d.\n",
			    name1, name2, ret);
	free(name1);
	free(name2);
);

	return (ret);
}

/*----------------------------------------------------------------------------*/

//static int dnslib_zonedb_replace_zone_in_list(void **list_item, void **new_zone)
//{
//	assert(list_item != NULL);
//	assert(*list_item != NULL);
//	assert(new_zone != NULL);
//	assert(*new_zone != NULL);

//	debug_dnslib_zonedb("Replacing list item %p with new zone %p\n",
//	                    *list_item, *new_zone);

//	*list_item = *new_zone;

//	return 0;
//}

/*----------------------------------------------------------------------------*/
/* API functions                                                              */
/*----------------------------------------------------------------------------*/

dnslib_zonedb_t *dnslib_zonedb_new()
{
	dnslib_zonedb_t *db =
		(dnslib_zonedb_t *)malloc(sizeof(dnslib_zonedb_t));
	CHECK_ALLOC_LOG(db, NULL);

	db->zone_tree = gen_tree_new(dnslib_zonedb_compare_zone_names);
	if (db->zone_tree == NULL) {
		free(db);
		return NULL;
	}

	return db;
}

/*----------------------------------------------------------------------------*/

int dnslib_zonedb_add_zone(dnslib_zonedb_t *db, dnslib_zone_t *zone)
{
	if (db == NULL || zone == NULL || zone->contents == NULL
	    || zone->contents->apex == NULL) {
		return DNSLIB_EBADARG;
	}
DEBUG_DNSLIB_ZONEDB(
	char *name = dnslib_dname_to_str(zone->name);
	debug_dnslib_zonedb("Inserting zone %s into zone db.\n", name);
	free(name);
);
	int ret = dnslib_zone_contents_load_nsec3param(
			dnslib_zone_get_contents(zone));
	if (ret != DNSLIB_EOK) {
		return ret;
	}

	ret = gen_tree_add(db->zone_tree, zone, NULL);

	return (ret != 0) ? DNSLIB_EZONEIN : DNSLIB_EOK;
}

/*----------------------------------------------------------------------------*/

int dnslib_zonedb_remove_zone(dnslib_zonedb_t *db, dnslib_dname_t *zone_name,
                              int destroy_zone)
{
	dnslib_zone_t dummy_zone;
	dummy_zone.name = zone_name;
	// add some lock to avoid multiple removals
	dnslib_zone_t *z = (dnslib_zone_t *)gen_tree_find(db->zone_tree,
	                                                  &dummy_zone);

	if (z == NULL) {
		return DNSLIB_ENOZONE;
	}

	// remove the zone from the skip list, but do not destroy it
	gen_tree_remove(db->zone_tree, &dummy_zone);

	if (destroy_zone) {
		// properly destroy the zone and all its contents
		dnslib_zone_deep_free(&z, 0);
	}

	return DNSLIB_EOK;
}

/*----------------------------------------------------------------------------*/

//dnslib_zone_t *dnslib_zonedb_replace_zone(dnslib_zonedb_t *db,
//                                          dnslib_zone_t *zone)
//{
//	dnslib_zone_t *z = dnslib_zonedb_find_zone(db,
//		dnslib_node_owner(dnslib_zone_apex(zone)));
//	if (z == NULL) {
//		return NULL;
//	}
	
//	/*! \todo The replace should be atomic!!! */

//	debug_dnslib_zonedb("Found zone: %p\n", z);

//	int ret = skip_remove(db->zones,
//	                      (void *)dnslib_node_owner(dnslib_zone_apex(zone)),
//	                      NULL, NULL);
//	if (ret != 0) {
//		return NULL;
//	}

//	debug_dnslib_zonedb("Removed zone, return value: %d\n", ret);
//	debug_dnslib_zonedb("Old zone: %p\n", z);

//	ret = skip_insert(db->zones,
//	                  (void *)dnslib_node_owner(dnslib_zone_apex(zone)),
//	                  (void *)zone, NULL);

//	debug_dnslib_zonedb("Inserted zone, return value: %d\n", ret);

//	if (ret != 0) {
//		// return the removed zone back
//		skip_insert(db->zones,
//		            (void *)dnslib_node_owner(dnslib_zone_apex(z)),
//		            (void *)z, NULL);
//		/*! \todo There may be problems and the zone may remain
//		          removed. */
//		return NULL;
//	}

//	return z;
//}

/*----------------------------------------------------------------------------*/

dnslib_zone_t *dnslib_zonedb_find_zone(const dnslib_zonedb_t *db,
                                       const dnslib_dname_t *zone_name)
{
	dnslib_zone_t dummy_zone;
	dummy_zone.name = (dnslib_dname_t *)zone_name;
	return (dnslib_zone_t *)gen_tree_find(db->zone_tree, &dummy_zone);
}

/*----------------------------------------------------------------------------*/

const dnslib_zone_t *dnslib_zonedb_find_zone_for_name(dnslib_zonedb_t *db,
                                                    const dnslib_dname_t *dname)
{
	if (db == NULL || dname == NULL) {
		return NULL;
	}

	dnslib_zone_t dummy_zone;
	dummy_zone.name = (dnslib_dname_t *)dname;
	void *found = NULL;
	int exact_match = gen_tree_find_less_or_equal(db->zone_tree,
	                                              &dummy_zone,
	                                              &found);
	UNUSED(exact_match);

	dnslib_zone_t *zone = (found) ? (dnslib_zone_t *)found : NULL;

DEBUG_DNSLIB_ZONEDB(
	char *name = dnslib_dname_to_str(dname);
	debug_dnslib_zonedb("Found zone for name %s: %p\n", name, zone);
	free(name);
);
	if (zone != NULL
	    && dnslib_dname_compare(zone->contents->apex->owner, dname) != 0
	    && !dnslib_dname_is_subdomain(dname, zone->contents->apex->owner)) {
		zone = NULL;
	}

	return zone;
}

/*----------------------------------------------------------------------------*/

<<<<<<< HEAD
=======
dnslib_zonedb_t *dnslib_zonedb_copy(const dnslib_zonedb_t *db)
{
	dnslib_zonedb_t *db_new =
		(dnslib_zonedb_t *)malloc(sizeof(dnslib_zonedb_t));
	CHECK_ALLOC_LOG(db_new, NULL);

	/*!< \todo copy the tree. */
//	db_new->zones = skip_copy_list(db->zones);
	if (db_new->zone_tree == NULL) {
		free(db_new);
		return NULL;
	}

	return db_new;
}

/*----------------------------------------------------------------------------*/

>>>>>>> 4cc5d4a9
void dnslib_zonedb_free(dnslib_zonedb_t **db)
{
	gen_tree_destroy(&((*db)->zone_tree), NULL ,NULL);
	free(*db);
	*db = NULL;
}

/*----------------------------------------------------------------------------*/

static void delete_zone_from_db(void *node, void *data)
{
	UNUSED(data);
	dnslib_zone_t *zone = (dnslib_zone_t *)node;
	assert(zone);
	synchronize_rcu();
	dnslib_zone_deep_free(&zone, 0);
}

void dnslib_zonedb_deep_free(dnslib_zonedb_t **db)
{
	debug_dnslib_zonedb("Deleting zone db (%p).\n", *db);
//	debug_dnslib_zonedb("Is it empty (%p)? %s\n",
//	       (*db)->zones, skip_is_empty((*db)->zones) ? "yes" : "no");

//DEBUG_DNSLIB_ZONEDB(
//	int i = 1;
//	char *name = NULL;
//	while (zn != NULL) {
//		debug_dnslib_zonedb("%d. zone: %p, key: %p\n", i, zn->value,
//		                    zn->key);
//		assert(zn->key == ((dnslib_zone_t *)zn->value)->apex->owner);
//		name = dnslib_dname_to_str((dnslib_dname_t *)zn->key);
//		debug_dnslib_zonedb("    zone name: %s\n", name);
//		free(name);

//		zn = skip_next(zn);
//	}

//	zn = skip_first((*db)->zones);
//);

//	while (zn != NULL) {
//		zone = (dnslib_zone_t *)zn->value;
//		assert(zone != NULL);

//		// remove the zone from the database
//		skip_remove((*db)->zones, zn->key, NULL, NULL);
//		// wait for all readers to finish
//		synchronize_rcu;
//		// destroy the zone
//		dnslib_zone_deep_free(&zone, 0);

//		zn = skip_first((*db)->zones);
//	}

//	assert(skip_is_empty((*db)->zones));

//	skip_destroy_list(&(*db)->zones, NULL, NULL);
	gen_tree_destroy(&((*db)->zone_tree), delete_zone_from_db, NULL);
	assert((*db)->zone_tree == NULL);
	free(*db);
	*db = NULL;
}

/*----------------------------------------------------------------------------*/
<|MERGE_RESOLUTION|>--- conflicted
+++ resolved
@@ -104,6 +104,10 @@
 
 	ret = gen_tree_add(db->zone_tree, zone, NULL);
 
+	if (ret == 0) {
+		db->zone_count++;
+	}
+
 	return (ret != 0) ? DNSLIB_EZONEIN : DNSLIB_EOK;
 }
 
@@ -129,6 +133,8 @@
 		// properly destroy the zone and all its contents
 		dnslib_zone_deep_free(&z, 0);
 	}
+
+	db->zone_count--;
 
 	return DNSLIB_EOK;
 }
@@ -222,16 +228,13 @@
 
 /*----------------------------------------------------------------------------*/
 
-<<<<<<< HEAD
-=======
 dnslib_zonedb_t *dnslib_zonedb_copy(const dnslib_zonedb_t *db)
 {
 	dnslib_zonedb_t *db_new =
 		(dnslib_zonedb_t *)malloc(sizeof(dnslib_zonedb_t));
 	CHECK_ALLOC_LOG(db_new, NULL);
 
-	/*!< \todo copy the tree. */
-//	db_new->zones = skip_copy_list(db->zones);
+	db_new->zone_tree = gen_tree_shallow_copy(db->zone_tree);
 	if (db_new->zone_tree == NULL) {
 		free(db_new);
 		return NULL;
@@ -240,9 +243,41 @@
 	return db_new;
 }
 
-/*----------------------------------------------------------------------------*/
-
->>>>>>> 4cc5d4a9
+size_t dnslib_zonedb_zone_count(const dnslib_zonedb_t *db)
+{
+	return db->zone_count;
+}
+
+struct dnslib_zone_db_tree_arg {
+	dnslib_zone_t **zones;
+	size_t count;
+};
+
+static void save_zone_to_array(void *node, void *data)
+{
+	dnslib_zone_t *zone = (dnslib_zone_t *)node;
+	struct dnslib_zone_db_tree_arg *args =
+		(struct dnslib_zone_db_tree_arg *)data;
+	assert(data);
+	args->zones[args->count++] = zone;
+}
+
+dnslib_zone_t **dnslib_zonedb_zones(const dnslib_zonedb_t *db)
+{
+	struct dnslib_zone_db_tree_arg args;
+	args.zones = malloc(sizeof(dnslib_zone_t) * db->zone_count);
+	args.count = 0;
+	CHECK_ALLOC_LOG(args.zones, NULL);
+
+	gen_tree_apply_inorder(db->zone_tree, save_zone_to_array,
+	                       &args);
+	assert(db->zone_count == args.count);
+
+	return args.zones;
+}
+
+/*----------------------------------------------------------------------------*/
+
 void dnslib_zonedb_free(dnslib_zonedb_t **db)
 {
 	gen_tree_destroy(&((*db)->zone_tree), NULL ,NULL);
