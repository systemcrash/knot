--- conflicted
+++ resolved
@@ -323,13 +323,8 @@
 
 	slab_t* slab = slab_depot_alloc(cache->bufsize);
 
-<<<<<<< HEAD
 	if (unlikely(slab < 0)) {
 		dbg_mem("%s: failed to allocate aligned memory block\n",
-=======
-	if (unlikely(slab == 0)) {
-		debug_mem("%s: failed to allocate aligned memory block\n",
->>>>>>> 52abd9c7
 		          __func__);
 		return 0;
 	}
